clean:
	rm -rf dist build _build __pycache__ *.egg-info

format:
<<<<<<< HEAD
	isort setup.py solana tests spl
	black --line-length=120 setup.py solana tests spl
=======
	isort setup.py solana tests
	black --line-length=120 setup.py solana tests
>>>>>>> 9a92b993

lint:
	pydocstyle setup.py solana spl/**/*.py test
	flake8 setup.py solana spl tests
	mypy solana spl/**/*.py
	pylint --rcfile=.pylintrc setup.py solana spl tests

.PHONY: notebook
notebook:
	cd notebooks && PYTHONPATH=../ jupyter notebook

publish:
	make clean
	python setup.py sdist bdist_wheel
	twine upload dist/*

test-publish:
	make clean
	python setup.py sdist bdist_wheel
	twine upload -r testpypi dist/*

.PHONY: tests
tests:
	pytest -v

unit-tests:
	pytest -v -m "not integration"

int-tests:
	pytest -v -m integration

# Minimal makefile for Sphinx documentation
#

# You can set these variables from the command line, and also
# from the environment for the first two.
SPHINXOPTS    ?=
SPHINXBUILD   ?= sphinx-build
SOURCEDIR     = docsrc
BUILDDIR      = _build

# Put it first so that "make" without argument is like "make help".
help:
	@$(SPHINXBUILD) -M help "$(SOURCEDIR)" "$(BUILDDIR)" $(SPHINXOPTS) $(O)

.PHONY: help Makefile

# Catch-all target: route all unknown targets to Sphinx using the new
# "make mode" option.  $(O) is meant as a shortcut for $(SPHINXOPTS).
%: Makefile
	@$(SPHINXBUILD) -M $@ "$(SOURCEDIR)" "$(BUILDDIR)" $(SPHINXOPTS) $(O)

.PHONY: docs
docs:
	@make html
	@cp -a _build/html/ docs<|MERGE_RESOLUTION|>--- conflicted
+++ resolved
@@ -2,13 +2,8 @@
 	rm -rf dist build _build __pycache__ *.egg-info
 
 format:
-<<<<<<< HEAD
-	isort setup.py solana tests spl
-	black --line-length=120 setup.py solana tests spl
-=======
-	isort setup.py solana tests
-	black --line-length=120 setup.py solana tests
->>>>>>> 9a92b993
+	isort setup.py solana spl tests
+	black --line-length=120 setup.py solana spl tests
 
 lint:
 	pydocstyle setup.py solana spl/**/*.py test
