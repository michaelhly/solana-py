"""Tests for the HTTP API Client."""
import pytest

import solana.system_program as sp
from solana.rpc.api import Client
from solana.transaction import Transaction

from .utils import assert_valid_response, confirm_transaction


@pytest.mark.integration
@pytest.fixture(scope="session")
def test_http_client(docker_services) -> Client:
    """Test http_client.is_connected."""
    http_client = Client()
    docker_services.wait_until_responsive(timeout=15, pause=1, check=http_client.is_connected)
    return http_client


@pytest.mark.integration
def test_request_air_drop(
    stubbed_sender, test_http_client
):  # pylint: disable=redefined-outer-name  # pylint: disable=redefined-outer-name
    """Test air drop to stubbed_sender."""
    resp = test_http_client.request_airdrop(stubbed_sender.public_key(), 10000000000)
    assert_valid_response(resp)
    resp = confirm_transaction(test_http_client, resp["result"])
    assert_valid_response(resp)
    expected_meta = {
        "err": None,
        "fee": 0,
        "postBalances": [499999990000000000, 10000000000, 1],
        "preBalances": [500000000000000000, 0, 1],
        "status": {"Ok": None},
    }
    assert resp["result"]["meta"] == expected_meta


@pytest.mark.integration
def test_send_transaction_and_get_balance(
    stubbed_sender, stubbed_reciever, test_http_client
):  # pylint: disable=redefined-outer-name  # pylint: disable=redefined-outer-name
    """Test sending a transaction to localnet."""
    # Create transfer tx to transfer lamports from stubbed sender to stubbed_reciever
    transfer_tx = sp.transfer(
        sp.TransferParams(from_pubkey=stubbed_sender.public_key(), to_pubkey=stubbed_reciever, lamports=1000)
    )
    resp = test_http_client.send_transaction(transfer_tx, stubbed_sender)
    assert_valid_response(resp)
    # Confirm transaction
    resp = confirm_transaction(test_http_client, resp["result"])
    assert_valid_response(resp)
    expected_meta = {
        "err": None,
        "fee": 5000,
        "postBalances": [9999994000, 954, 1],
        "preBalances": [10000000000, 0, 1],
        "status": {"Ok": None},
    }
    assert resp["result"]["meta"] == expected_meta
    # Check balances
    resp = test_http_client.get_balance(stubbed_sender.public_key())
    assert_valid_response(resp)
    assert resp["result"]["value"] == 9999994000
    resp = test_http_client.get_balance(stubbed_reciever)
    assert_valid_response(resp)
    assert resp["result"]["value"] == 954


@pytest.mark.integration
def test_send_raw_transaction_and_get_balance(
    stubbed_sender, stubbed_reciever, test_http_client
):  # pylint: disable=redefined-outer-name  # pylint: disable=redefined-outer-name
    """Test sending a raw transaction to localnet."""
    # Get a recent blockhash
    resp = test_http_client.get_recent_blockhash()
    assert_valid_response(resp)
    recent_blockhash = resp["result"]["value"]["blockhash"]
    # Create transfer tx transfer lamports from stubbed sender to stubbed_reciever
    transfer_tx = Transaction(recent_blockhash=recent_blockhash).add(
        sp.transfer(
            sp.TransferParams(from_pubkey=stubbed_sender.public_key(), to_pubkey=stubbed_reciever, lamports=1000)
        )
    )
    # Sign transaction
    transfer_tx.sign(stubbed_sender)
    # Send raw transaction
    resp = test_http_client.send_raw_transaction(transfer_tx)
    assert_valid_response(resp)
    # Confirm transaction
    resp = confirm_transaction(test_http_client, resp["result"])
    assert_valid_response(resp)
    expected_meta = {
        "err": None,
        "fee": 5000,
        "postBalances": [9999988000, 1954, 1],
        "preBalances": [9999994000, 954, 1],
        "status": {"Ok": None},
    }
    assert resp["result"]["meta"] == expected_meta
    # Check balances
    resp = test_http_client.get_balance(stubbed_sender.public_key())
    assert_valid_response(resp)
    assert resp["result"]["value"] == 9999988000
    resp = test_http_client.get_balance(stubbed_reciever)
    assert_valid_response(resp)
    assert resp["result"]["value"] == 1954


@pytest.mark.integration
def test_get_block_commitment(test_http_client):  # pylint: disable=redefined-outer-name
    """Test get block commitment."""
    resp = test_http_client.get_block_commitment(5)
    assert_valid_response(resp)


@pytest.mark.integration
def test_get_block_time(test_http_client):  # pylint: disable=redefined-outer-name
    """Test get block time."""
    resp = test_http_client.get_block_time(5)
    assert_valid_response(resp)


@pytest.mark.integration
def test_get_cluster_nodes(test_http_client):  # pylint: disable=redefined-outer-name
    """Test get cluster nodes."""
    resp = test_http_client.get_cluster_nodes()
    assert_valid_response(resp)


@pytest.mark.integration
def test_get_confirmed_block(test_http_client):  # pylint: disable=redefined-outer-name
    """Test get confirmed block."""
    resp = test_http_client.get_confirmed_block(1)
    assert_valid_response(resp)


@pytest.mark.integration
def test_get_confirmed_block_with_encoding(test_http_client):  # pylint: disable=redefined-outer-name
    """Test get confrimed block with encoding."""
    resp = test_http_client.get_confirmed_block(1, encoding="base64")
    assert_valid_response(resp)


@pytest.mark.integration
def test_get_confirmed_blocks(test_http_client):  # pylint: disable=redefined-outer-name
    """Test get confirmed blocks."""
    resp = test_http_client.get_confirmed_blocks(5, 10)
    assert_valid_response(resp)


@pytest.mark.integration
def test_get_confirmed_signature_for_address2(test_http_client):  # pylint: disable=redefined-outer-name
    """Test get confirmed signature for address2."""
    resp = test_http_client.get_confirmed_signature_for_address2("Vote111111111111111111111111111111111111111", limit=1)
    assert_valid_response(resp)


@pytest.mark.integration
def test_get_epoch_info(test_http_client):  # pylint: disable=redefined-outer-name
    """Test get epoch info."""
    resp = test_http_client.get_epoch_info()
    assert_valid_response(resp)


@pytest.mark.integration
def test_get_epoch_schedule(test_http_client):  # pylint: disable=redefined-outer-name
    """Test get epoch schedule."""
    resp = test_http_client.get_epoch_schedule()
    assert_valid_response(resp)


@pytest.mark.integration
def test_get_fee_calculator_for_blockhash(test_http_client):  # pylint: disable=redefined-outer-name
    """Test get fee calculator for blockhash."""
    resp = test_http_client.get_recent_blockhash()
    assert_valid_response(resp)
    resp = test_http_client.get_fee_calculator_for_blockhash(resp["result"]["value"]["blockhash"])
    assert_valid_response(resp)


@pytest.mark.integration
def test_get_slot(test_http_client):  # pylint: disable=redefined-outer-name
    """Test get slot."""
    resp = test_http_client.get_slot()
    assert_valid_response(resp)


@pytest.mark.integration
def test_get_fees(test_http_client):  # pylint: disable=redefined-outer-name
    """Test get fees."""
    resp = test_http_client.get_fees()
    assert_valid_response(resp)


@pytest.mark.integration
def test_get_first_available_block(test_http_client):  # pylint: disable=redefined-outer-name
    """Test get first available block."""
    resp = test_http_client.get_first_available_block()
    assert_valid_response(resp)


@pytest.mark.integration
def test_get_genesis_hash(test_http_client):  # pylint: disable=redefined-outer-name
    """Test get genesis hash."""
    resp = test_http_client.get_genesis_hash()
    assert_valid_response(resp)


@pytest.mark.integration
def test_get_identity(test_http_client):  # pylint: disable=redefined-outer-name
    """Test get identity."""
    resp = test_http_client.get_genesis_hash()
    assert_valid_response(resp)


@pytest.mark.integration
def test_get_inflation_governor(test_http_client):  # pylint: disable=redefined-outer-name
    """Test get inflation governor."""
    resp = test_http_client.get_inflation_governor()
    assert_valid_response(resp)


@pytest.mark.integration
def test_get_inflation_rate(test_http_client):  # pylint: disable=redefined-outer-name
    """Test get inflation rate."""
    resp = test_http_client.get_inflation_rate()
    assert_valid_response(resp)


@pytest.mark.integration
def test_get_largest_accounts(test_http_client):  # pylint: disable=redefined-outer-name
    """Test get largest accounts."""
    resp = test_http_client.get_largest_accounts()
    assert_valid_response(resp)


@pytest.mark.integration
def test_get_leader_schedule(test_http_client):  # pylint: disable=redefined-outer-name
    """Test get leader schedule."""
    resp = test_http_client.get_leader_schedule()
    assert_valid_response(resp)


@pytest.mark.integration
def test_get_minimum_balance_for_rent_exemption(test_http_client):  # pylint: disable=redefined-outer-name
    """Test get minimum balance for rent exemption."""
    resp = test_http_client.get_minimum_balance_for_rent_exemption(50)
    assert_valid_response(resp)


@pytest.mark.integration
def test_get_slot_leader(test_http_client):  # pylint: disable=redefined-outer-name
    """Test get slot leader."""
    resp = test_http_client.get_slot_leader()
    assert_valid_response(resp)


@pytest.mark.integration
def test_get_supply(test_http_client):  # pylint: disable=redefined-outer-name
    """Test get slot leader."""
    resp = test_http_client.get_supply()
    assert_valid_response(resp)


@pytest.mark.integration
def test_get_transaction_count(test_http_client):  # pylint: disable=redefined-outer-name
    """Test get transactinon count."""
    resp = test_http_client.get_transaction_count()
    assert_valid_response(resp)


@pytest.mark.integration
def test_get_version(test_http_client):  # pylint: disable=redefined-outer-name
    """Test get version."""
    resp = test_http_client.get_version()
    assert_valid_response(resp)


@pytest.mark.integration
<<<<<<< HEAD
def test_get_account_info(stubbed_sender, test_http_client):  # pylint: disable=redefined-outer-name
    """Test get_account_info."""
    resp = test_http_client.get_account_info(stubbed_sender.public_key())
    assert_valid_response(resp)
    resp = test_http_client.get_account_info(stubbed_sender.public_key(), encoding="jsonParsed")
=======
def test_get_vote_accounts(test_http_client):  # pylint: disable=redefined-outer-name
    """Test get vote accounts."""
    resp = test_http_client.get_vote_accounts()
>>>>>>> 2e67b7cb
    assert_valid_response(resp)<|MERGE_RESOLUTION|>--- conflicted
+++ resolved
@@ -278,15 +278,16 @@
 
 
 @pytest.mark.integration
-<<<<<<< HEAD
 def test_get_account_info(stubbed_sender, test_http_client):  # pylint: disable=redefined-outer-name
     """Test get_account_info."""
     resp = test_http_client.get_account_info(stubbed_sender.public_key())
     assert_valid_response(resp)
     resp = test_http_client.get_account_info(stubbed_sender.public_key(), encoding="jsonParsed")
-=======
+    assert_valid_response(resp)
+
+
+@pytest.mark.integration
 def test_get_vote_accounts(test_http_client):  # pylint: disable=redefined-outer-name
     """Test get vote accounts."""
     resp = test_http_client.get_vote_accounts()
->>>>>>> 2e67b7cb
     assert_valid_response(resp)