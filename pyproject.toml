--- conflicted
+++ resolved
@@ -32,11 +32,7 @@
 cachetools = "^4.2.2"
 types-cachetools = "^4.2.4"
 websockets = ">=9.0,<11.0"
-<<<<<<< HEAD
-solders = "^0.14.0"
-=======
 solders = "^0.15.0"
->>>>>>> 3d47fb77
 
 [tool.poetry.dev-dependencies]
 black = "^22.3"
