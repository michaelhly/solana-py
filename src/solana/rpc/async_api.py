"""Async API client to interact with the Solana JSON RPC Endpoint."""  # pylint: disable=too-many-lines

import asyncio
from time import time
from typing import Dict, List, Optional, Sequence, Union

from solders.message import VersionedMessage
from solders.pubkey import Pubkey
from solders.rpc.responses import (
    GetAccountInfoMaybeJsonParsedResp,
    GetAccountInfoResp,
    GetBalanceResp,
    GetBlockCommitmentResp,
    GetBlockHeightResp,
    GetBlockResp,
    GetBlocksResp,
    GetBlockTimeResp,
    GetClusterNodesResp,
    GetEpochInfoResp,
    GetEpochScheduleResp,
    GetFeeForMessageResp,
    GetFirstAvailableBlockResp,
    GetGenesisHashResp,
    GetIdentityResp,
    GetInflationGovernorResp,
    GetInflationRateResp,
    GetInflationRewardResp,
    GetLargestAccountsResp,
    GetLatestBlockhashResp,
    GetLeaderScheduleResp,
    GetMinimumBalanceForRentExemptionResp,
    GetMultipleAccountsMaybeJsonParsedResp,
    GetMultipleAccountsResp,
    GetProgramAccountsMaybeJsonParsedResp,
    GetProgramAccountsResp,
    GetRecentPerformanceSamplesResp,
    GetSignaturesForAddressResp,
    GetSignatureStatusesResp,
    GetSlotLeaderResp,
    GetSlotResp,
    GetStakeActivationResp,
    GetSupplyResp,
    GetTokenAccountBalanceResp,
    GetTokenAccountsByDelegateJsonParsedResp,
    GetTokenAccountsByDelegateResp,
    GetTokenAccountsByOwnerJsonParsedResp,
    GetTokenAccountsByOwnerResp,
    GetTokenLargestAccountsResp,
    GetTokenSupplyResp,
    GetTransactionCountResp,
    GetTransactionResp,
    GetVersionResp,
    GetVoteAccountsResp,
    MinimumLedgerSlotResp,
    RequestAirdropResp,
    SendTransactionResp,
    SimulateTransactionResp,
    ValidatorExitResp,
)
from solders.signature import Signature
from solders.transaction import VersionedTransaction

from solana.rpc import types
from solders.transaction import Transaction

<<<<<<< HEAD
from .commitment import Commitment
from .core import (
    _COMMITMENT_TO_SOLDERS,
    TransactionExpiredBlockheightExceededError,
    UnconfirmedTxError,
    _ClientCore,
)
=======
from .commitment import Commitment, Finalized
from .core import _COMMITMENT_TO_SOLDERS, TransactionExpiredBlockheightExceededError, UnconfirmedTxError, _ClientCore
>>>>>>> 0a57fd90
from .providers import async_http


class AsyncClient(_ClientCore):  # pylint: disable=too-many-public-methods
    """Async client class.

    Args:
        endpoint: URL of the RPC endpoint.
        commitment: Default bank state to query. It can be either "finalized", "confirmed" or "processed".
        timeout: HTTP request timeout in seconds.
        extra_headers: Extra headers to pass for HTTP request.
    """

    def __init__(
        self,
        endpoint: Optional[str] = None,
        commitment: Optional[Commitment] = None,
        timeout: float = 10,
        extra_headers: Optional[Dict[str, str]] = None,
    ) -> None:
        """Init API client."""
        super().__init__(commitment)
        self._provider = async_http.AsyncHTTPProvider(endpoint, timeout=timeout, extra_headers=extra_headers)

    async def __aenter__(self) -> "AsyncClient":
        """Use as a context manager."""
        await self._provider.__aenter__()
        return self

    async def __aexit__(self, _exc_type, _exc, _tb):
        """Exits the context manager."""
        await self.close()

    async def close(self) -> None:
        """Use this when you are done with the client."""
        await self._provider.close()

    async def is_connected(self) -> bool:
        """Health check.

        >>> solana_client = AsyncClient("http://localhost:8899")
        >>> asyncio.run(solana_client.is_connected()) # doctest: +SKIP
        True

        Returns:
            True if the client is connected.
        """
        return await self._provider.is_connected()

    async def get_balance(self, pubkey: Pubkey, commitment: Optional[Commitment] = None) -> GetBalanceResp:
        """Returns the balance of the account of provided Pubkey.

        Args:
            pubkey: Pubkey of account to query
            commitment: Bank state to query. It can be either "finalized", "confirmed" or "processed".

        Example:
            >>> from solders.pubkey import Pubkey
            >>> solana_client = AsyncClient("http://localhost:8899")
            >>> (await solana_client.get_balance(Pubkey([0] * 31 + [1]))).value # doctest: +SKIP
            0
        """
        body = self._get_balance_body(pubkey, commitment)
        return await self._provider.make_request(body, GetBalanceResp)

    async def get_account_info(
        self,
        pubkey: Pubkey,
        commitment: Optional[Commitment] = None,
        encoding: str = "base64",
        data_slice: Optional[types.DataSliceOpts] = None,
    ) -> GetAccountInfoResp:
        """Returns all the account info for the specified public key.

        Args:
            pubkey: Pubkey of account to query
            commitment: Bank state to query. It can be either "finalized", "confirmed" or "processed".
            encoding: (optional) Encoding for Account data, either "base58" (slow), "base64", or
                "jsonParsed". Default is "base64".

                - "base58" is limited to Account data of less than 128 bytes.
                - "base64" will return base64 encoded data for Account data of any size.
                - "jsonParsed" encoding attempts to use program-specific state parsers to return more human-readable and explicit account state data.

                If jsonParsed is requested but a parser cannot be found, the field falls back to base64 encoding,
                detectable when the data field is type. (jsonParsed encoding is UNSTABLE).
            data_slice: (optional) Option to limit the returned account data using the provided `offset`: <usize> and
                `length`: <usize> fields; only available for "base58" or "base64" encoding.

        Example:
            >>> from solders.pubkey import Pubkey
            >>> solana_client = AsyncClient("http://localhost:8899")
            >>> (await solana_client.get_account_info(Pubkey([0] * 31 + [1]))).value # doctest: +SKIP
            Account(
                Account {
                    lamports: 4104230290,
                    data.len: 0,
                    owner: 11111111111111111111111111111111,
                    executable: false,
                    rent_epoch: 371,
                },
            )
        """  # noqa: E501 # pylint: disable=line-too-long
        body = self._get_account_info_body(
            pubkey=pubkey,
            commitment=commitment,
            encoding=encoding,
            data_slice=data_slice,
        )
        return await self._provider.make_request(body, GetAccountInfoResp)

    async def get_account_info_json_parsed(
        self,
        pubkey: Pubkey,
        commitment: Optional[Commitment] = None,
    ) -> GetAccountInfoMaybeJsonParsedResp:
        """Returns all the account info for the specified public key.

        If JSON formatting is not available for this account, base64 is returned.

        Args:
            pubkey: Pubkey of account to query
            commitment: Bank state to query. It can be either "finalized", "confirmed" or "processed".

        Example:
            >>> from solders.pubkey import Pubkey
            >>> solana_client = AsyncClient("http://localhost:8899")
            >>> (await solana_client.get_account_info_json_parsed(Pubkey([0] * 31 + [1]))).value.owner # doctest: +SKIP
            Pubkey(
                11111111111111111111111111111111,
            )
        """
        body = self._get_account_info_body(pubkey=pubkey, commitment=commitment, encoding="jsonParsed", data_slice=None)
        return await self._provider.make_request(body, GetAccountInfoMaybeJsonParsedResp)

    async def get_block_commitment(self, slot: int) -> GetBlockCommitmentResp:
        """Fetch the commitment for particular block.

        Args:
            slot: Block, identified by Slot.

        Example:
            >>> solana_client = AsyncClient("http://localhost:8899")
            >>> (await solana_client.get_block_commitment(0)).total_stake # doctest: +SKIP
            497717120
        """
        body = self._get_block_commitment_body(slot)
        return await self._provider.make_request(body, GetBlockCommitmentResp)

    async def get_block_time(self, slot: int) -> GetBlockTimeResp:
        """Fetch the estimated production time of a block.

        Args:
            slot: Block, identified by Slot.

        Example:
            >>> solana_client = AsyncClient("http://localhost:8899")
            >>> (await solana_client.get_block_time(5)).value # doctest: +SKIP
            1598400007
        """
        body = self._get_block_time_body(slot)
        return await self._provider.make_request(body, GetBlockTimeResp)

    async def get_cluster_nodes(self) -> GetClusterNodesResp:
        """Returns information about all the nodes participating in the cluster.

        Example:
            >>> solana_client = AsyncClient("http://localhost:8899")
            >>> (await solana_client.get_cluster_nodes()).value[0].tpu # doctest: +SKIP
            '139.178.65.155:8004'
        """
        return await self._provider.make_request(self._get_cluster_nodes, GetClusterNodesResp)

    async def get_block(
        self,
        slot: int,
        encoding: str = "json",
        max_supported_transaction_version: Union[int, None] = None,
    ) -> GetBlockResp:
        """Returns identity and transaction information about a confirmed block in the ledger.

        Args:
            slot: Slot, as u64 integer.
            encoding: (optional) Encoding for the returned Transaction, either "json", "jsonParsed",
                    "base58" (slow), or "base64". If parameter not provided, the default encoding is JSON.
            max_supported_transaction_version: (optional) The max transaction version to return in
                responses. If the requested transaction is a higher version, an error will be returned

        Example:
            >>> solana_client = AsyncClient("http://localhost:8899")
            >>> (await solana_client.get_block(1)).value.blockhash # doctest: +SKIP
            Hash(
                EtWTRABZaYq6iMfeYKouRu166VU2xqa1wcaWoxPkrZBG,
            )
        """
        body = self._get_block_body(slot, encoding, max_supported_transaction_version)
        return await self._provider.make_request(body, GetBlockResp)

    async def get_recent_performance_samples(self, limit: Optional[int] = None) -> GetRecentPerformanceSamplesResp:
        """Returns a list of recent performance samples, in reverse slot order.

        Performance samples are taken every 60 seconds and include the number of transactions and slots that occur in a given time window.

        Args:
            limit: Limit (optional) number of samples to return (maximum 720)

        Examples:
            >>> solana_client = AsyncClient("http://localhost:8899")
            >>> (await solana_client.get_recent_performance_samples(1)).value[0] # doctest: +SKIP
            RpcPerfSample(
                RpcPerfSample {
                    slot: 168036172,
                    num_transactions: 7159,
                    num_slots: 158,
                    sample_period_secs: 60,
                },
            )
        """  # noqa: E501 # pylint: disable=line-too-long
        body = self._get_recent_performance_samples_body(limit)
        return await self._provider.make_request(body, GetRecentPerformanceSamplesResp)

    async def get_block_height(self, commitment: Optional[Commitment] = None) -> GetBlockHeightResp:
        """Returns the current block height of the node.

        Args:
            commitment: Bank state to query. It can be either "finalized", "confirmed" or "processed".

        Example:
            >>> solana_client = AsyncClient("http://localhost:8899")
            >>> (await solana_client.get_block_height()).value # doctest: +SKIP
            1233
        """
        body = self._get_block_height_body(commitment)
        return await self._provider.make_request(body, GetBlockHeightResp)

    async def get_blocks(self, start_slot: int, end_slot: Optional[int] = None) -> GetBlocksResp:
        """Returns a list of confirmed blocks.

        Args:
            start_slot: Start slot, as u64 integer.
            end_slot: (optional) End slot, as u64 integer.

        Example:
            >>> solana_client = AsyncClient("http://localhost:8899")
            >>> (await solana_client.get_blocks(5, 10)).value # doctest: +SKIP
            [5, 6, 7, 8, 9, 10]
        """
        body = self._get_blocks_body(start_slot, end_slot)
        return await self._provider.make_request(body, GetBlocksResp)

    async def get_signatures_for_address(
        self,
        account: Pubkey,
        before: Optional[Signature] = None,
        until: Optional[Signature] = None,
        limit: Optional[int] = None,
        commitment: Optional[Commitment] = None,
    ) -> GetSignaturesForAddressResp:
        """Returns confirmed signatures for transactions involving an address.

        Signatures are returned backwards in time from the provided signature or
        most recent confirmed block.

        Args:
            account: Account to be queried.
            before: (optional) Start searching backwards from this transaction signature.
                If not provided the search starts from the top of the highest max confirmed block.
            until: (optional) Search until this transaction signature, if found before limit reached.
            limit: (optional) Maximum transaction signatures to return (between 1 and 1,000, default: 1,000).
            commitment: (optional) Bank state to query. It can be either "finalized", "confirmed" or "processed".

        Example:
            >>> solana_client = AsyncClient("http://localhost:8899")
            >>> from solders.pubkey import Pubkey
            >>> pubkey = Pubkey.from_string("Vote111111111111111111111111111111111111111")
            >>> (await solana_client.get_signatures_for_address(pubkey, limit=1)).value[0].signature # doctest: +SKIP
            Signature(
                1111111111111111111111111111111111111111111111111111111111111111,
            )
        """
        body = self._get_signatures_for_address_body(account, before, until, limit, commitment)
        return await self._provider.make_request(body, GetSignaturesForAddressResp)

    async def get_transaction(
        self,
        tx_sig: Signature,
        encoding: str = "json",
        commitment: Optional[Commitment] = None,
        max_supported_transaction_version: Optional[int] = None,
    ) -> GetTransactionResp:
        """Returns transaction details for a confirmed transaction.

        Args:
            tx_sig: Transaction signature as base-58 encoded string N encoding attempts to use program-specific
                instruction parsers to return more human-readable and explicit data in the
                `transaction.message.instructions` list.
            encoding: (optional) Encoding for the returned Transaction, either "json", "jsonParsed",
                "base58" (slow), or "base64". If parameter not provided, the default encoding is JSON.
            commitment: Bank state to query. It can be either "finalized", "confirmed" or "processed".
            max_supported_transaction_version: (optional) The max transaction version to return in responses.
                If the requested transaction is a higher version, an error will be returned

        Example:
            >>> solana_client = AsyncClient("http://localhost:8899")
            >>> from solders.signature import Signature
            >>> sig = Signature.from_string("3PtGYH77LhhQqTXP4SmDVJ85hmDieWsgXCUbn14v7gYyVYPjZzygUQhTk3bSTYnfA48vCM1rmWY7zWL3j1EVKmEy")
            >>> (await solana_client.get_transaction(sig)).value.block_time # doctest: +SKIP
            1234
        """  # noqa: E501 # pylint: disable=line-too-long
        body = self._get_transaction_body(tx_sig, encoding, commitment, max_supported_transaction_version)
        return await self._provider.make_request(body, GetTransactionResp)

    async def get_epoch_info(self, commitment: Optional[Commitment] = None) -> GetEpochInfoResp:
        """Returns information about the current epoch.

        Args:
            commitment: Bank state to query. It can be either "finalized", "confirmed" or "processed".

        Example:
            >>> solana_client = AsyncClient("http://localhost:8899")
            >>> (await solana_client.get_epoch_info()).value.epoch # doctest: +SKIP
            0
        """
        body = self._get_epoch_info_body(commitment)
        return await self._provider.make_request(body, GetEpochInfoResp)

    async def get_epoch_schedule(self) -> GetEpochScheduleResp:
        """Returns epoch schedule information from this cluster's genesis config.

        Example:
            >>> solana_client = AsyncClient("http://localhost:8899")
            >>> (await solana_client.get_epoch_schedule()).value.slots_per_epoch # doctest: +SKIP
            8192
        """
        return await self._provider.make_request(self._get_epoch_schedule, GetEpochScheduleResp)

    async def get_fee_for_message(
        self, message: VersionedMessage, commitment: Optional[Commitment] = None
    ) -> GetFeeForMessageResp:
        """Returns the fee for a message.

        Args:
            message: Message that the fee is requested for.
            commitment: Bank state to query. It can be either "finalized", "confirmed" or "processed".

        Example:
            >>> from solders.keypair import Keypair
            >>> from solders.system_program import TransferParams, transfer
            >>> from solders.message import Message
            >>> leading_zeros = [0] * 31
            >>> sender, receiver = Keypair.from_seed(leading_zeros + [1]), Keypair.from_seed(leading_zeros + [2])
            >>> msg = Message([transfer(TransferParams(
            ...     from_pubkey=sender.pubkey(), to_pubkey=receiver.pubkey(), lamports=1000))])
            >>> solana_client = AsyncClient("http://localhost:8899")
            >>> (await solana_client.get_fee_for_message(msg)).value # doctest: +SKIP
            5000
        """
        body = self._get_fee_for_message_body(message, commitment)
        return await self._provider.make_request(body, GetFeeForMessageResp)

    async def get_first_available_block(self) -> GetFirstAvailableBlockResp:
        """Returns the slot of the lowest confirmed block that has not been purged from the ledger.

        Example:
            >>> solana_client = AsyncClient("http://localhost:8899")
            >>> (await solana_client.get_first_available_block()).value # doctest: +SKIP
            1
        """
        return await self._provider.make_request(self._get_first_available_block, GetFirstAvailableBlockResp)

    async def get_genesis_hash(self) -> GetGenesisHashResp:
        """Returns the genesis hash.

        Example:
            >>> solana_client = AsyncClient("http://localhost:8899")
            >>> (await solana_client.get_genesis_hash()).value # doctest: +SKIP
            Hash(
                EtWTRABZaYq6iMfeYKouRu166VU2xqa1wcaWoxPkrZBG,
            )
        """
        return await self._provider.make_request(self._get_genesis_hash, GetGenesisHashResp)

    async def get_identity(self) -> GetIdentityResp:
        """Returns the identity pubkey for the current node.

        Example:
            >>> solana_client = AsyncClient("http://localhost:8899")
            >>> (await solana_client.get_identity()).value.identity # doctest: +SKIP
            Pubkey(
                2LVtX3Wq5bhqAYYaUYBRknWaYrsfYiXLQBHTxtHWD2mv,
            )
        """
        return await self._provider.make_request(self._get_identity, GetIdentityResp)

    async def get_inflation_governor(self, commitment: Optional[Commitment] = None) -> GetInflationGovernorResp:
        """Returns the current inflation governor.

        Args:
            commitment: Bank state to query. It can be either "finalized", "confirmed" or "processed".

        Example:
            >>> solana_client = AsyncClient("http://localhost:8899")
            >>> await (solana_client.get_inflation_governor()).value.foundation # doctest: +SKIP
            0.05
        """
        body = self._get_inflation_governor_body(commitment)
        return await self._provider.make_request(body, GetInflationGovernorResp)

    async def get_inflation_rate(self) -> GetInflationRateResp:
        """Returns the specific inflation values for the current epoch.

        Example:
            >>> solana_client = AsyncClient("http://localhost:8899")
            >>> (await solana_client.get_inflation_rate()).value.epoch # doctest: +SKIP
            1
        """
        return await self._provider.make_request(self._get_inflation_rate, GetInflationRateResp)

    async def get_inflation_reward(
        self, pubkeys: List[Pubkey], epoch: Optional[int] = None, commitment: Optional[Commitment] = None
    ) -> GetInflationRewardResp:
        """Returns the inflation / staking reward for a list of addresses for an epoch.

        Args:
            pubkeys: An array of addresses to query, as base-58 encoded strings
            epoch: (optional) An epoch for which the reward occurs. If omitted, the previous epoch will be used
            commitment: Bank state to query. It can be either "finalized" or "confirmed".

        Example:
            >>> solana_client = AsyncClient("http://localhost:8899")
            >>> (await solana_client.get_inflation_reward()).value.amount # doctest: +SKIP
            2500
        """
        body = self._get_inflation_reward_body(pubkeys, epoch, commitment)
        return await self._provider.make_request(body, GetInflationRewardResp)

    async def get_largest_accounts(
        self, filter_opt: Optional[str] = None, commitment: Optional[Commitment] = None
    ) -> GetLargestAccountsResp:
        """Returns the 20 largest accounts, by lamport balance.

        Args:
            filter_opt: Filter results by account type; currently supported: circulating|nonCirculating.
            commitment: Bank state to query. It can be either "finalized", "confirmed" or "processed".

        Example:
            >>> solana_client = AsyncClient("http://localhost:8899")
            >>> (await solana_client.get_largest_accounts()).value[0].lamports # doctest: +SKIP
            500000000000000000
        """
        body = self._get_largest_accounts_body(filter_opt, commitment)
        return await self._provider.make_request(body, GetLargestAccountsResp)

    async def get_leader_schedule(
        self, epoch: Optional[int] = None, commitment: Optional[Commitment] = None
    ) -> GetLeaderScheduleResp:
        """Returns the leader schedule for an epoch.

        Args:
            epoch: Fetch the leader schedule for the epoch that corresponds to the provided slot.
                If unspecified, the leader schedule for the current epoch is fetched.
            commitment: Bank state to query. It can be either "finalized", "confirmed" or "processed".

        Example:
            >>> solana_client = AsyncClient("http://localhost:8899")
            >>> resp = await solana_client.get_leader_schedule() # doctest: +SKIP
            >>> list(resp.value.items())[0] # doctest: +SKIP
            (Pubkey(
                HMU77m6WSL9Xew9YvVCgz1hLuhzamz74eD9avi4XPdr,
            ), [346448, 346449, 346450, 346451, 369140, 369141, 369142, 369143, 384204, 384205, 384206, 384207])
        """
        body = self._get_leader_schedule_body(epoch, commitment)
        return await self._provider.make_request(body, GetLeaderScheduleResp)

    async def get_minimum_balance_for_rent_exemption(
        self, usize: int, commitment: Optional[Commitment] = None
    ) -> GetMinimumBalanceForRentExemptionResp:
        """Returns minimum balance required to make account rent exempt.

        Args:
            usize: Account data length.
            commitment: Bank state to query. It can be either "finalized", "confirmed" or "processed".

        Example:
            >>> solana_client = AsyncClient("http://localhost:8899")
            >>> (await solana_client.get_minimum_balance_for_rent_exemption(50)).value # doctest: +SKIP
            1238880
        """
        body = self._get_minimum_balance_for_rent_exemption_body(usize, commitment)
        return await self._provider.make_request(body, GetMinimumBalanceForRentExemptionResp)

    async def get_multiple_accounts(
        self,
        pubkeys: List[Pubkey],
        commitment: Optional[Commitment] = None,
        encoding: str = "base64",
        data_slice: Optional[types.DataSliceOpts] = None,
    ) -> GetMultipleAccountsResp:
        """Returns all the account info for a list of public keys.

        Args:
            pubkeys: list of Pubkeys to query
            commitment: Bank state to query. It can be either "finalized", "confirmed" or "processed".
            encoding: (optional) Encoding for Account data, either "base58" (slow) or "base64".

                - "base58" is limited to Account data of less than 128 bytes.
                - "base64" will return base64 encoded data for Account data of any size.

            data_slice: (optional) Option to limit the returned account data using the provided `offset`: <usize> and
                `length`: <usize> fields; only available for "base58" or "base64" encoding.

        Example:
            >>> from solders.pubkey import Pubkey
            >>> solana_client = AsyncClient("http://localhost:8899")
            >>> pubkeys = [Pubkey.from_string("6ZWcsUiWJ63awprYmbZgBQSreqYZ4s6opowP4b7boUdh"), Pubkey.from_string("HkcE9sqQAnjJtECiFsqGMNmUho3ptXkapUPAqgZQbBSY")]
            >>> (await solana_client.get_multiple_accounts(pubkeys)).value[0].lamports # doctest: +SKIP
            1
        """  # noqa: E501 # pylint: disable=line-too-long
        body = self._get_multiple_accounts_body(
            pubkeys=pubkeys,
            commitment=commitment,
            encoding=encoding,
            data_slice=data_slice,
        )
        return await self._provider.make_request(body, GetMultipleAccountsResp)

    async def get_multiple_accounts_json_parsed(
        self,
        pubkeys: List[Pubkey],
        commitment: Optional[Commitment] = None,
    ) -> GetMultipleAccountsMaybeJsonParsedResp:
        """Returns all the account info for a list of public keys.

        Args:
            pubkeys: list of Pubkeys to query
            commitment: Bank state to query. It can be either "finalized", "confirmed" or "processed".

        Example:
            >>> from solders.pubkey import Pubkey
            >>> solana_client = AsyncClient("http://localhost:8899")
            >>> pubkeys = [Pubkey.from_string("6ZWcsUiWJ63awprYmbZgBQSreqYZ4s6opowP4b7boUdh"), Pubkey.from_string("HkcE9sqQAnjJtECiFsqGMNmUho3ptXkapUPAqgZQbBSY")]
            >>> asyncio.run(solana_client.get_multiple_accounts(pubkeys)).value[0].lamports # doctest: +SKIP
            1
        """  # noqa: E501 # pylint: disable=line-too-long
        body = self._get_multiple_accounts_body(
            pubkeys=pubkeys,
            commitment=commitment,
            encoding="jsonParsed",
            data_slice=None,
        )
        return await self._provider.make_request(body, GetMultipleAccountsMaybeJsonParsedResp)

    async def get_program_accounts(  # pylint: disable=too-many-arguments
        self,
        pubkey: Pubkey,
        commitment: Optional[Commitment] = None,
        encoding: Optional[str] = None,
        data_slice: Optional[types.DataSliceOpts] = None,
        filters: Optional[Sequence[Union[int, types.MemcmpOpts]]] = None,
    ) -> GetProgramAccountsResp:
        """Returns all accounts owned by the provided program Pubkey.

        Args:
            pubkey: Pubkey of program
            commitment: Bank state to query. It can be either "finalized", "confirmed" or "processed".
            encoding: (optional) Encoding for the returned Transaction, either jsonParsed",
                "base58" (slow), or "base64".
            data_slice: (optional) Limit the returned account data using the provided `offset`: <usize> and
                `length`: <usize> fields; only available for "base58" or "base64" encoding.
            filters: (optional) Options to compare a provided series of bytes with program account data at a particular offset.
                Note: an int entry is converted to a `dataSize` filter.

        Example:
            >>> from typing import List, Union
            >>> solana_client = AsyncClient("http://localhost:8899")
            >>> memcmp_opts = types.MemcmpOpts(offset=4, bytes="3Mc6vR")
            >>> pubkey = Pubkey.from_string("4Nd1mBQtrMJVYVfKf2PJy9NZUZdTAsp7D4xWLs4gDB4T")
            >>> filters: List[Union[int, types.MemcmpOpts]] = [17, memcmp_opts]
            >>> (await solana_client.get_program_accounts(pubkey, filters=filters)).value[0].account.lamports # doctest: +SKIP
            1
        """  # noqa: E501 # pylint: disable=line-too-long
        body = self._get_program_accounts_body(
            pubkey=pubkey,
            commitment=commitment,
            encoding=encoding,
            data_slice=data_slice,
            filters=filters,
        )
        return await self._provider.make_request(body, GetProgramAccountsResp)

    async def get_program_accounts_json_parsed(  # pylint: disable=too-many-arguments
        self,
        pubkey: Pubkey,
        commitment: Optional[Commitment] = None,
        filters: Optional[Sequence[Union[int, types.MemcmpOpts]]] = None,
    ) -> GetProgramAccountsMaybeJsonParsedResp:
        """Returns all accounts owned by the provided program Pubkey.

        Args:
            pubkey: Pubkey of program
            commitment: Bank state to query. It can be either "finalized", "confirmed" or "processed".
            filters: (optional) Options to compare a provided series of bytes with program account data at a particular offset.
                Note: an int entry is converted to a `dataSize` filter.

        Example:
            >>> from typing import List, Union
            >>> solana_client = AsyncClient("http://localhost:8899")
            >>> memcmp_opts = types.MemcmpOpts(offset=4, bytes="3Mc6vR")
            >>> pubkey = Pubkey.from_string("4Nd1mBQtrMJVYVfKf2PJy9NZUZdTAsp7D4xWLs4gDB4T")
            >>> filters: List[Union[int, types.MemcmpOpts]] = [17, memcmp_opts]
            >>> (await solana_client.get_program_accounts(pubkey, filters=filters)).value[0].account.lamports # doctest: +SKIP
            1
        """  # noqa: E501 # pylint: disable=line-too-long
        body = self._get_program_accounts_body(
            pubkey=pubkey,
            commitment=commitment,
            encoding="jsonParsed",
            data_slice=None,
            filters=filters,
        )
        return await self._provider.make_request(body, GetProgramAccountsMaybeJsonParsedResp)

    async def get_latest_blockhash(self, commitment: Optional[Commitment] = None) -> GetLatestBlockhashResp:
        """Returns the latest block hash from the ledger.

        Response also includes the last valid block height.

        Args:
            commitment: Bank state to query. It can be either "finalized", "confirmed" or "processed".

        Example:
            >>> solana_client = AsyncClient("http://localhost:8899")
            >>> (await solana_client.get_latest_blockhash()).value # doctest: +SKIP
            RpcBlockhash {
                blockhash: Hash(
                    4TLzN2RAACFnd5TYpHcUi76pC3V1qkggRF29HWk2VLeT,
                ),
                last_valid_block_height: 158286487,
            }
        """
        body = self._get_latest_blockhash_body(commitment)
        return await self._provider.make_request(body, GetLatestBlockhashResp)

    async def get_signature_statuses(
        self, signatures: List[Signature], search_transaction_history: bool = False
    ) -> GetSignatureStatusesResp:
        """Returns the statuses of a list of signatures.

        Unless the `search_transaction_history` configuration parameter is included, this method only
        searches the recent status cache of signatures, which retains statuses for all active slots plus
        `MAX_RECENT_BLOCKHASHES` rooted slots.

        Args:
            signatures: An array of transaction signatures to confirm.
            search_transaction_history: If true, a Solana node will search its ledger cache for
                any signatures not found in the recent status cache.

        Example:
            >>> solana_client = AsyncClient("http://localhost:8899")
            >>> raw_sigs = [
            ...     "5VERv8NMvzbJMEkV8xnrLkEaWRtSz9CosKDYjCJjBRnbJLgp8uirBgmQpjKhoR4tjF3ZpRzrFmBV6UjKdiSZkQUW",
            ...     "5j7s6NiJS3JAkvgkoc18WVAsiSaci2pxB2A6ueCJP4tprA2TFg9wSyTLeYouxPBJEMzJinENTkpA52YStRW5Dia7"]
            >>> sigs = [Signature.from_string(sig) for sig in raw_sigs]
            >>> (await solana_client.get_signature_statuses(sigs)).value[0].confirmations # doctest: +SKIP
            10
        """
        body = self._get_signature_statuses_body(signatures, search_transaction_history)
        return await self._provider.make_request(body, GetSignatureStatusesResp)

    async def get_slot(self, commitment: Optional[Commitment] = None) -> GetSlotResp:
        """Returns the current slot the node is processing.

        Args:
            commitment: Bank state to query. It can be either "finalized", "confirmed" or "processed".

        Example:
            >>> solana_client = AsyncClient("http://localhost:8899")
            >>> (await solana_client.get_slot()).value # doctest: +SKIP
            7515
        """
        body = self._get_slot_body(commitment)
        return await self._provider.make_request(body, GetSlotResp)

    async def get_slot_leader(self, commitment: Optional[Commitment] = None) -> GetSlotLeaderResp:
        """Returns the current slot leader.

        Args:
            commitment: Bank state to query. It can be either "finalized", "confirmed" or "processed".

        Example:
            >>> solana_client = AsyncClient("http://localhost:8899")
            >>> (await solana_client.get_slot_leader()).value # doctest: +SKIP
            Pubkey(
                dv2eQHeP4RFrJZ6UeiZWoc3XTtmtZCUKxxCApCDcRNV,
            )
        """
        body = self._get_slot_leader_body(commitment)
        return await self._provider.make_request(body, GetSlotLeaderResp)

    async def get_stake_activation(
        self,
        pubkey: Pubkey,
        epoch: Optional[int] = None,
        commitment: Optional[Commitment] = None,
    ) -> GetStakeActivationResp:
        """Returns epoch activation information for a stake account.

        Args:
            pubkey: Pubkey of stake account to query
            epoch: (optional) Epoch for which to calculate activation details. If parameter not provided,
                defaults to current epoch.
            commitment: Bank state to query. It can be either "finalized", "confirmed" or "processed".

        Example:
            >>> solana_client = AsyncClient("http://localhost:8899")
            >>> (await solana_client.get_stake_activation()).value.active # doctest: +SKIP
            124429280
        """
        body = self._get_stake_activation_body(pubkey, epoch, commitment)
        return await self._provider.make_request(body, GetStakeActivationResp)

    async def get_supply(self, commitment: Optional[Commitment] = None) -> GetSupplyResp:
        """Returns information about the current supply.

        Args:
            commitment: Bank state to query. It can be either "finalized", "confirmed" or "processed".

        Example:
            >>> solana_client = AsyncClient("http://localhost:8899")
            >>> (await solana_client.get_supply()).value.circulating # doctest: +SKIP
            683635192454157660
        """
        body = self._get_supply_body(commitment)
        return await self._provider.make_request(body, GetSupplyResp)

    async def get_token_account_balance(
        self, pubkey: Pubkey, commitment: Optional[Commitment] = None
    ) -> GetTokenAccountBalanceResp:
        """Returns the token balance of an SPL Token account (UNSTABLE).

        Args:
            pubkey: Pubkey of Token account to query
            commitment: Bank state to query. It can be either "finalized", "confirmed" or "processed".

        Example:
            >>> solana_client = AsyncClient("http://localhost:8899")
            >>> pubkey = Pubkey.from_string("7fUAJdStEuGbc3sM84cKRL6yYaaSstyLSU4ve5oovLS7")
            >>> (await solana_client.get_token_account_balance(pubkey)).value.amount  # noqa: E501 # doctest: +SKIP
            '9864'
        """
        body = self._get_token_account_balance_body(pubkey, commitment)
        return await self._provider.make_request(body, GetTokenAccountBalanceResp)

    async def get_token_accounts_by_delegate(
        self,
        delegate: Pubkey,
        opts: types.TokenAccountOpts,
        commitment: Optional[Commitment] = None,
    ) -> GetTokenAccountsByDelegateResp:
        """Returns all SPL Token accounts by approved Delegate (UNSTABLE).

        Args:
            delegate: Public key of the delegate owner to query.
            opts: Token account option specifying at least one of `mint` or `program_id`.
            commitment: Bank state to query. It can be either "finalized", "confirmed" or "processed".
        """
        body = self._get_token_accounts_by_delegate_body(delegate, opts, commitment)
        return await self._provider.make_request(body, GetTokenAccountsByDelegateResp)

    async def get_token_accounts_by_delegate_json_parsed(
        self,
        delegate: Pubkey,
        opts: types.TokenAccountOpts,
        commitment: Optional[Commitment] = None,
    ) -> GetTokenAccountsByDelegateJsonParsedResp:
        """Returns all SPL Token accounts by approved delegate in JSON format (UNSTABLE).

        Args:
            delegate: Public key of the delegate owner to query.
            opts: Token account option specifying at least one of `mint` or `program_id`.
            commitment: Bank state to query. It can be either "finalized", "confirmed" or "processed".
        """
        body = self._get_token_accounts_by_delegate_json_parsed_body(delegate, opts, commitment)
        return await self._provider.make_request(body, GetTokenAccountsByDelegateJsonParsedResp)

    async def get_token_accounts_by_owner_json_parsed(
        self,
        owner: Pubkey,
        opts: types.TokenAccountOpts,
        commitment: Optional[Commitment] = None,
    ) -> GetTokenAccountsByOwnerJsonParsedResp:
        """Returns all SPL Token accounts by token owner in JSON format (UNSTABLE).

        Args:
            owner: Public key of the account owner to query.
            opts: Token account option specifying at least one of `mint` or `program_id`.
            commitment: Bank state to query. It can be either "finalized", "confirmed" or "processed".
        """
        body = self._get_token_accounts_by_owner_json_parsed_body(owner, opts, commitment)
        return await self._provider.make_request(body, GetTokenAccountsByOwnerJsonParsedResp)

    async def get_token_accounts_by_owner(
        self,
        owner: Pubkey,
        opts: types.TokenAccountOpts,
        commitment: Optional[Commitment] = None,
    ) -> GetTokenAccountsByOwnerResp:
        """Returns all SPL Token accounts by token owner (UNSTABLE).

        Args:
            owner: Public key of the account owner to query.
            opts: Token account option specifying at least one of `mint` or `program_id`.
            commitment: Bank state to query. It can be either "finalized", "confirmed" or "processed".
        """
        body = self._get_token_accounts_by_owner_body(owner, opts, commitment)
        return await self._provider.make_request(body, GetTokenAccountsByOwnerResp)

    async def get_token_largest_accounts(
        self, pubkey: Pubkey, commitment: Optional[Commitment] = None
    ) -> GetTokenLargestAccountsResp:
        """Returns the 20 largest accounts of a particular SPL Token type."""
        body = self._get_token_largest_accounts_body(pubkey, commitment)
        return await self._provider.make_request(body, GetTokenLargestAccountsResp)

    async def get_token_supply(self, pubkey: Pubkey, commitment: Optional[Commitment] = None) -> GetTokenSupplyResp:
        """Returns the total supply of an SPL Token type."""
        body = self._get_token_supply_body(pubkey, commitment)
        return await self._provider.make_request(body, GetTokenSupplyResp)

    async def get_transaction_count(self, commitment: Optional[Commitment] = None) -> GetTransactionCountResp:
        """Returns the current Transaction count from the ledger.

        Args:
            commitment: Bank state to query. It can be either "finalized", "confirmed" or "processed".

        Example:
            >>> solana_client = AsyncClient("http://localhost:8899")
            >>> (await solana_client.get_transaction_count()).value # doctest: +SKIP
            4554
        """
        body = self._get_transaction_count_body(commitment)
        return await self._provider.make_request(body, GetTransactionCountResp)

    async def get_minimum_ledger_slot(self) -> MinimumLedgerSlotResp:
        """Returns the lowest slot that the node has information about in its ledger.

        This value may increase over time if the node is configured to purge older ledger data.

        Example:
            >>> solana_client = AsyncClient("http://localhost:8899")
            >>> (await solana_client.get_minimum_ledger_slot()).value # doctest: +SKIP
            1234
        """
        return await self._provider.make_request(self._minimum_ledger_slot, MinimumLedgerSlotResp)

    async def get_version(self) -> GetVersionResp:
        """Returns the current solana versions running on the node.

        Example:
            >>> solana_client = AsyncClient("http://localhost:8899")
            >>> (await solana_client.get_version()).value.solana_core # doctest: +SKIP
            '1.13.2'
        """
        return await self._provider.make_request(self._get_version, GetVersionResp)

    async def get_vote_accounts(self, commitment: Optional[Commitment] = None) -> GetVoteAccountsResp:
        """Returns the account info and associated stake for all the voting accounts in the current bank.

        Args:
            commitment: Bank state to query. It can be either "finalized", "confirmed" or "processed".

        Example:
            >>> solana_client = AsyncClient("http://localhost:8899")
            >>> (await solana_client.get_vote_accounts()).value.current[0].commission # doctest: +SKIP
            100
        """
        body = self._get_vote_accounts_body(commitment)
        return await self._provider.make_request(body, GetVoteAccountsResp)

    async def request_airdrop(
        self, pubkey: Pubkey, lamports: int, commitment: Optional[Commitment] = None
    ) -> RequestAirdropResp:
        """Requests an airdrop of lamports to a Pubkey.

        Args:
            pubkey: Pubkey of account to receive lamports, as base-58 encoded string or public key object.
            lamports: Amount of lamports.
            commitment: Bank state to query. It can be either "finalized", "confirmed" or "processed".

        Example:
            >>> from solders.pubkey import Pubkey
            >>> solana_client = AsyncClient("http://localhost:8899")
            >>> (await solana_client.request_airdrop(Pubkey([0] * 31 + [1]), 10000)).value # doctest: +SKIP
            Signature(
                1111111111111111111111111111111111111111111111111111111111111111,
            )
        """
        body = self._request_airdrop_body(pubkey, lamports, commitment)
        return await self._provider.make_request(body, RequestAirdropResp)

    async def send_raw_transaction(self, txn: bytes, opts: Optional[types.TxOpts] = None) -> SendTransactionResp:
        """Send a transaction that has already been signed and serialized into the wire format.

        Args:
            txn: Transaction bytes.
            opts: (optional) Transaction options.

        Before submitting, the following preflight checks are performed (unless disabled with the `skip_preflight` option):

            - The transaction signatures are verified.

            - The transaction is simulated against the latest max confirmed bank and on failure an error
                will be returned. Preflight checks may be disabled if desired.


        Example:
            >>> solana_client = AsyncClient("http://localhost:8899")
            >>> full_signed_tx_hex = (
            ...     '01b3795ccfaac3eee838bb05c3b8284122c18acedcd645c914fe8e178c3b62640d8616d061cc818b26cab8ecf3855ecc'
            ...     '72fa113f731ecbd0215e88edc0309d6f0a010001031398f62c6d1a457c51ba6a4b5f3dbd2f69fca93216218dc8997e41'
            ...     '6bd17d93ca68ab4677ffb1f2894dd0a6153c231d45ec436ae53ae60149dbe15f32e4b8703f0000000000000000000000'
            ...     '000000000000000000000000000000000000000000839618f701ba7e9ba27ae59825dd6d6bb66d14f6d5d0eae215161d7'
            ...     '1851a106901020200010c0200000040420f0000000000'
            ... )
            >>> (await solana_client.send_raw_transaction(bytes.fromhex(full_signed_tx_hex))).value  # doctest: +SKIP
            Signature(
                1111111111111111111111111111111111111111111111111111111111111111,
            )
        """  # noqa: E501 # pylint: disable=line-too-long
        opts_to_use = types.TxOpts(preflight_commitment=self._commitment) if opts is None else opts
        body = self._send_raw_transaction_body(txn, opts_to_use)

        resp = await self._provider.make_request(body, SendTransactionResp)
        if opts_to_use.skip_confirmation:
            return self._post_send(resp)
        post_send_args = self._send_raw_transaction_post_send_args(resp, opts_to_use)
        return await self.__post_send_with_confirm(*post_send_args)

    async def send_transaction(
        self,
        txn: Union[VersionedTransaction, Transaction],
        opts: Optional[types.TxOpts] = None,
    ) -> SendTransactionResp:
        """Send a transaction.

        Args:
            txn: transaction object.
            opts: (optional) Transaction options.

        Example:
            >>> from solders.keypair import Keypair
            >>> from solders.system_program import TransferParams, transfer
            >>> from solders.message import Message
            >>> from solders.transaction import Transaction
            >>> leading_zeros = [0] * 31
            >>> sender, receiver = Keypair.from_seed(leading_zeros + [1]), Keypair.from_seed(leading_zeros + [2])
            >>> ixns = [transfer(TransferParams(
            ...     from_pubkey=sender.pubkey(), to_pubkey=receiver.pubkey(), lamports=1000))]
            >>> msg = Message(ixns, sender.pubkey())
            >>> client = AsyncClient("http://localhost:8899")
            >>> (await client.send_transaction(Transaction([sender], msg, (await client.get_latest_blockhash()).value.blockhash))) # doctest: +SKIP
        """  # noqa: E501
        return await self.send_raw_transaction(bytes(txn), opts=opts)

    async def simulate_transaction(
        self,
        txn: Union[Transaction, VersionedTransaction],
        sig_verify: bool = False,
        commitment: Optional[Commitment] = None,
    ) -> SimulateTransactionResp:
        """Simulate sending a transaction.

        Args:
            txn: A Transaction object, a transaction in wire format, or a transaction as base-64 encoded string
                The transaction must have a valid blockhash, but is not required to be signed.
            sig_verify: If true the transaction signatures will be verified (default: false).
            commitment: Bank state to query. It can be either "finalized", "confirmed" or "processed".

        Example:
            >>> solana_client = AsyncClient("http://localhost:8899")
            >>> full_signed_tx_hex = (
            ...     '01b3795ccfaac3eee838bb05c3b8284122c18acedcd645c914fe8e178c3b62640d8616d061cc818b26cab8ecf3855ecc'
            ...     '72fa113f731ecbd0215e88edc0309d6f0a010001031398f62c6d1a457c51ba6a4b5f3dbd2f69fca93216218dc8997e41'
            ...     '6bd17d93ca68ab4677ffb1f2894dd0a6153c231d45ec436ae53ae60149dbe15f32e4b8703f0000000000000000000000'
            ...     '000000000000000000000000000000000000000000839618f701ba7e9ba27ae59825dd6d6bb66d14f6d5d0eae215161d7'
            ...     '1851a106901020200010c0200000040420f0000000000'
            ... )
            >>> tx = Transaction.from_bytes(bytes.fromhex(full_signed_tx_hex))
            >>> (await solana_client.simulate_transaction(tx)).value.logs  # doctest: +SKIP
            ['BPF program 83astBRguLMdt2h5U1Tpdq5tjFoJ6noeGwaY3mDLVcri success']
        """
        body = self._simulate_transaction_body(txn, sig_verify, commitment)
        return await self._provider.make_request(body, SimulateTransactionResp)

    async def validator_exit(self) -> ValidatorExitResp:
        """Request to have the validator exit.

        Validator must have booted with RPC exit enabled (`--enable-rpc-exit` parameter).

        Example:
            >>> solana_client = AsyncClient("http://localhost:8899")
            >>> (await solana_client.validator_exit()).value # doctest: +SKIP
            True
        """
        return await self._provider.make_request(self._validator_exit, ValidatorExitResp)  # type: ignore

    async def __post_send_with_confirm(
        self,
        resp: SendTransactionResp,
        conf_comm: Commitment,
        last_valid_block_height: Optional[int],
    ) -> SendTransactionResp:
        resp = self._post_send(resp)
        sig = resp.value
        self._provider.logger.info("Transaction sent to %s. Signature %s: ", self._provider.endpoint_uri, sig)
        await self.confirm_transaction(sig, conf_comm, last_valid_block_height=last_valid_block_height)
        return resp

    async def confirm_transaction(
        self,
        tx_sig: Signature,
        commitment: Optional[Commitment] = None,
        sleep_seconds: float = 0.5,
        last_valid_block_height: Optional[int] = None,
    ) -> GetSignatureStatusesResp:
        """Confirm the transaction identified by the specified signature.

        Args:
            tx_sig: the transaction signature to confirm.
            commitment: Bank state to query. It can be either "finalized", "confirmed" or "processed".
            sleep_seconds: The number of seconds to sleep when polling the signature status.
            last_valid_block_height: The block height by which the transaction would become invalid.
        """
        commitment_to_use = _COMMITMENT_TO_SOLDERS[commitment or self._commitment]
        commitment_rank = int(commitment_to_use)
        if last_valid_block_height:  # pylint: disable=no-else-return
            current_blockheight = (await self.get_block_height(commitment)).value
            while current_blockheight <= last_valid_block_height:
                resp = await self.get_signature_statuses([tx_sig])
                resp_value = resp.value[0]
                if resp_value is not None:
                    confirmation_status = resp_value.confirmation_status
                    if confirmation_status is not None:
                        confirmation_rank = int(confirmation_status)
                        if confirmation_rank >= commitment_rank:
                            break
                current_blockheight = (await self.get_block_height(commitment)).value
                await asyncio.sleep(sleep_seconds)
            else:
                raise TransactionExpiredBlockheightExceededError(f"{tx_sig} has expired: block height exceeded")
            return resp
        else:
            timeout = time() + 90
            while time() < timeout:
                resp = await self.get_signature_statuses([tx_sig])
                resp_value = resp.value[0]
                if resp_value is not None:
                    confirmation_status = resp_value.confirmation_status
                    if confirmation_status is not None:
                        confirmation_rank = int(confirmation_status)
                        if confirmation_rank >= commitment_rank:
                            break
                await asyncio.sleep(sleep_seconds)
            else:
                raise UnconfirmedTxError(f"Unable to confirm transaction {tx_sig}")
            return resp<|MERGE_RESOLUTION|>--- conflicted
+++ resolved
@@ -63,7 +63,6 @@
 from solana.rpc import types
 from solders.transaction import Transaction
 
-<<<<<<< HEAD
 from .commitment import Commitment
 from .core import (
     _COMMITMENT_TO_SOLDERS,
@@ -71,10 +70,6 @@
     UnconfirmedTxError,
     _ClientCore,
 )
-=======
-from .commitment import Commitment, Finalized
-from .core import _COMMITMENT_TO_SOLDERS, TransactionExpiredBlockheightExceededError, UnconfirmedTxError, _ClientCore
->>>>>>> 0a57fd90
 from .providers import async_http
 
 
