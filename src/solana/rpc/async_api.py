"""Async API client to interact with the Solana JSON RPC Endpoint."""  # pylint: disable=too-many-lines

import asyncio
from time import time
from typing import Dict, List, Optional, Sequence, Union
from warnings import warn

from solders.message import VersionedMessage
from solders.pubkey import Pubkey
from solders.rpc.responses import (
    GetAccountInfoMaybeJsonParsedResp,
    GetAccountInfoResp,
    GetBalanceResp,
    GetBlockCommitmentResp,
    GetBlockHeightResp,
    GetBlockResp,
    GetBlocksResp,
    GetBlockTimeResp,
    GetClusterNodesResp,
    GetEpochInfoResp,
    GetEpochScheduleResp,
    GetFeeForMessageResp,
    GetFirstAvailableBlockResp,
    GetGenesisHashResp,
    GetHealthResp,
    GetIdentityResp,
    GetInflationGovernorResp,
    GetInflationRateResp,
    GetInflationRewardResp,
    GetLargestAccountsResp,
    GetLatestBlockhashResp,
    GetLeaderScheduleResp,
    GetMinimumBalanceForRentExemptionResp,
    GetMultipleAccountsMaybeJsonParsedResp,
    GetMultipleAccountsResp,
    GetProgramAccountsMaybeJsonParsedResp,
    GetProgramAccountsResp,
    GetRecentPerformanceSamplesResp,
    GetSignaturesForAddressResp,
    GetSignatureStatusesResp,
    GetSlotLeaderResp,
    GetSlotResp,
    GetSupplyResp,
    GetTokenAccountBalanceResp,
    GetTokenAccountsByDelegateJsonParsedResp,
    GetTokenAccountsByDelegateResp,
    GetTokenAccountsByOwnerJsonParsedResp,
    GetTokenAccountsByOwnerResp,
    GetTokenLargestAccountsResp,
    GetTokenSupplyResp,
    GetTransactionCountResp,
    GetTransactionResp,
    GetVersionResp,
    GetVoteAccountsResp,
    MinimumLedgerSlotResp,
    RequestAirdropResp,
    SendTransactionResp,
    SimulateTransactionResp,
    ValidatorExitResp,
)
from solders.signature import Signature
from solders.transaction import Transaction, VersionedTransaction

from solana.rpc import types

from .commitment import Commitment
from .core import (
    _COMMITMENT_TO_SOLDERS,
    TransactionExpiredBlockheightExceededError,
    UnconfirmedTxError,
    _ClientCore,
)
from .providers import async_http


class AsyncClient(_ClientCore):  # pylint: disable=too-many-public-methods
    """Async client class.

    Args:
        endpoint: URL of the RPC endpoint.
        commitment: Default bank state to query. It can be either "finalized", "confirmed" or "processed".
        timeout: HTTP request timeout in seconds.
        extra_headers: Extra headers to pass for HTTP request.
    """

    def __init__(
        self,
        endpoint: Optional[str] = None,
        commitment: Optional[Commitment] = None,
        timeout: float = 10,
        extra_headers: Optional[Dict[str, str]] = None,
    ) -> None:
        """Init API client."""
        super().__init__(commitment)
        self._provider = async_http.AsyncHTTPProvider(endpoint, timeout=timeout, extra_headers=extra_headers)

    async def __aenter__(self) -> "AsyncClient":
        """Use as a context manager."""
        await self._provider.__aenter__()
        return self

    async def __aexit__(self, _exc_type, _exc, _tb):
        """Exits the context manager."""
        await self.close()

    async def close(self) -> None:
        """Use this when you are done with the client."""
        await self._provider.close()

    async def is_connected(self) -> bool:
        """Health check.

        >>> solana_client = AsyncClient("http://localhost:8899")
        >>> asyncio.run(solana_client.is_connected()) # doctest: +SKIP
        True

        Returns:
            True if the client is connected.
        """
        body = self._get_health_body()
        response = await self._provider.make_request(body, GetHealthResp)
        return response.value == "ok"

    async def get_balance(self, pubkey: Pubkey, commitment: Optional[Commitment] = None) -> GetBalanceResp:
        """Returns the balance of the account of provided Pubkey.

        Args:
            pubkey: Pubkey of account to query
            commitment: Bank state to query. It can be either "finalized", "confirmed" or "processed".

        Example:
            >>> from solders.pubkey import Pubkey
            >>> solana_client = AsyncClient("http://localhost:8899")
            >>> (await solana_client.get_balance(Pubkey([0] * 31 + [1]))).value # doctest: +SKIP
            0
        """
        body = self._get_balance_body(pubkey, commitment)
        return await self._provider.make_request(body, GetBalanceResp)

    async def get_account_info(
        self,
        pubkey: Pubkey,
        commitment: Optional[Commitment] = None,
        encoding: str = "base64",
        data_slice: Optional[types.DataSliceOpts] = None,
    ) -> GetAccountInfoResp:
        """Returns all the account info for the specified public key.

        Args:
            pubkey: Pubkey of account to query
            commitment: Bank state to query. It can be either "finalized", "confirmed" or "processed".
            encoding: (optional) Encoding for Account data, either "base58" (slow), "base64", or
                "jsonParsed". Default is "base64".

                - "base58" is limited to Account data of less than 128 bytes.
                - "base64" will return base64 encoded data for Account data of any size.
                - "jsonParsed" encoding attempts to use program-specific state parsers to return more human-readable and explicit account state data.

                If jsonParsed is requested but a parser cannot be found, the field falls back to base64 encoding,
                detectable when the data field is type. (jsonParsed encoding is UNSTABLE).
            data_slice: (optional) Option to limit the returned account data using the provided `offset`: <usize> and
                `length`: <usize> fields; only available for "base58" or "base64" encoding.

        Example:
            >>> from solders.pubkey import Pubkey
            >>> solana_client = AsyncClient("http://localhost:8899")
            >>> (await solana_client.get_account_info(Pubkey([0] * 31 + [1]))).value # doctest: +SKIP
            Account(
                Account {
                    lamports: 4104230290,
                    data.len: 0,
                    owner: 11111111111111111111111111111111,
                    executable: false,
                    rent_epoch: 371,
                },
            )
        """  # noqa: E501 # pylint: disable=line-too-long
        body = self._get_account_info_body(
            pubkey=pubkey,
            commitment=commitment,
            encoding=encoding,
            data_slice=data_slice,
        )
        return await self._provider.make_request(body, GetAccountInfoResp)

    async def get_account_info_json_parsed(
        self,
        pubkey: Pubkey,
        commitment: Optional[Commitment] = None,
    ) -> GetAccountInfoMaybeJsonParsedResp:
        """Returns all the account info for the specified public key.

        If JSON formatting is not available for this account, base64 is returned.

        Args:
            pubkey: Pubkey of account to query
            commitment: Bank state to query. It can be either "finalized", "confirmed" or "processed".

        Example:
            >>> from solders.pubkey import Pubkey
            >>> solana_client = AsyncClient("http://localhost:8899")
            >>> (await solana_client.get_account_info_json_parsed(Pubkey([0] * 31 + [1]))).value.owner # doctest: +SKIP
            Pubkey(
                11111111111111111111111111111111,
            )
        """
        body = self._get_account_info_body(pubkey=pubkey, commitment=commitment, encoding="jsonParsed", data_slice=None)
        return await self._provider.make_request(body, GetAccountInfoMaybeJsonParsedResp)

    async def get_block_commitment(self, slot: int) -> GetBlockCommitmentResp:
        """Fetch the commitment for particular block.

        Args:
            slot: Block, identified by Slot.

        Example:
            >>> solana_client = AsyncClient("http://localhost:8899")
            >>> (await solana_client.get_block_commitment(0)).total_stake # doctest: +SKIP
            497717120
        """
        body = self._get_block_commitment_body(slot)
        return await self._provider.make_request(body, GetBlockCommitmentResp)

    async def get_block_time(self, slot: int) -> GetBlockTimeResp:
        """Fetch the estimated production time of a block.

        Args:
            slot: Block, identified by Slot.

        Example:
            >>> solana_client = AsyncClient("http://localhost:8899")
            >>> (await solana_client.get_block_time(5)).value # doctest: +SKIP
            1598400007
        """
        body = self._get_block_time_body(slot)
        return await self._provider.make_request(body, GetBlockTimeResp)

    async def get_cluster_nodes(self) -> GetClusterNodesResp:
        """Returns information about all the nodes participating in the cluster.

        Example:
            >>> solana_client = AsyncClient("http://localhost:8899")
            >>> (await solana_client.get_cluster_nodes()).value[0].tpu # doctest: +SKIP
            '139.178.65.155:8004'
        """
        return await self._provider.make_request(self._get_cluster_nodes, GetClusterNodesResp)

    async def get_block(
        self,
        slot: int,
        encoding: str = "json",
        max_supported_transaction_version: Union[int, None] = None,
    ) -> GetBlockResp:
        """Returns identity and transaction information about a confirmed block in the ledger.

        Args:
            slot: Slot, as u64 integer.
            encoding: (optional) Encoding for the returned Transaction, either "json", "jsonParsed",
                    "base58" (slow), or "base64". If parameter not provided, the default encoding is JSON.
            max_supported_transaction_version: (optional) The max transaction version to return in
                responses. If the requested transaction is a higher version, an error will be returned

        Example:
            >>> solana_client = AsyncClient("http://localhost:8899")
            >>> (await solana_client.get_block(1)).value.blockhash # doctest: +SKIP
            Hash(
                EtWTRABZaYq6iMfeYKouRu166VU2xqa1wcaWoxPkrZBG,
            )
        """
        body = self._get_block_body(slot, encoding, max_supported_transaction_version)
        return await self._provider.make_request(body, GetBlockResp)

    async def get_recent_performance_samples(self, limit: Optional[int] = None) -> GetRecentPerformanceSamplesResp:
        """Returns a list of recent performance samples, in reverse slot order.

        Performance samples are taken every 60 seconds and include the number of transactions and slots that occur in a given time window.

        Args:
            limit: Limit (optional) number of samples to return (maximum 720)

        Examples:
            >>> solana_client = AsyncClient("http://localhost:8899")
            >>> (await solana_client.get_recent_performance_samples(1)).value[0] # doctest: +SKIP
            RpcPerfSample(
                RpcPerfSample {
                    slot: 168036172,
                    num_transactions: 7159,
                    num_slots: 158,
                    sample_period_secs: 60,
                },
            )
        """  # noqa: E501 # pylint: disable=line-too-long
        body = self._get_recent_performance_samples_body(limit)
        return await self._provider.make_request(body, GetRecentPerformanceSamplesResp)

    async def get_block_height(self, commitment: Optional[Commitment] = None) -> GetBlockHeightResp:
        """Returns the current block height of the node.

        Args:
            commitment: Bank state to query. It can be either "finalized", "confirmed" or "processed".

        Example:
            >>> solana_client = AsyncClient("http://localhost:8899")
            >>> (await solana_client.get_block_height()).value # doctest: +SKIP
            1233
        """
        body = self._get_block_height_body(commitment)
        return await self._provider.make_request(body, GetBlockHeightResp)

    async def get_blocks(self, start_slot: int, end_slot: Optional[int] = None) -> GetBlocksResp:
        """Returns a list of confirmed blocks.

        Args:
            start_slot: Start slot, as u64 integer.
            end_slot: (optional) End slot, as u64 integer.

        Example:
            >>> solana_client = AsyncClient("http://localhost:8899")
            >>> (await solana_client.get_blocks(5, 10)).value # doctest: +SKIP
            [5, 6, 7, 8, 9, 10]
        """
        body = self._get_blocks_body(start_slot, end_slot)
        return await self._provider.make_request(body, GetBlocksResp)

    async def get_signatures_for_address(
        self,
        account: Pubkey,
        before: Optional[Signature] = None,
        until: Optional[Signature] = None,
        limit: Optional[int] = None,
        commitment: Optional[Commitment] = None,
    ) -> GetSignaturesForAddressResp:
        """Returns confirmed signatures for transactions involving an address.

        Signatures are returned backwards in time from the provided signature or
        most recent confirmed block.

        Args:
            account: Account to be queried.
            before: (optional) Start searching backwards from this transaction signature.
                If not provided the search starts from the top of the highest max confirmed block.
            until: (optional) Search until this transaction signature, if found before limit reached.
            limit: (optional) Maximum transaction signatures to return (between 1 and 1,000, default: 1,000).
            commitment: (optional) Bank state to query. It can be either "finalized", "confirmed" or "processed".

        Example:
            >>> solana_client = AsyncClient("http://localhost:8899")
            >>> from solders.pubkey import Pubkey
            >>> pubkey = Pubkey.from_string("Vote111111111111111111111111111111111111111")
            >>> (await solana_client.get_signatures_for_address(pubkey, limit=1)).value[0].signature # doctest: +SKIP
            Signature(
                1111111111111111111111111111111111111111111111111111111111111111,
            )
        """
        body = self._get_signatures_for_address_body(account, before, until, limit, commitment)
        return await self._provider.make_request(body, GetSignaturesForAddressResp)

    async def get_transaction(
        self,
        tx_sig: Signature,
        encoding: str = "json",
        commitment: Optional[Commitment] = None,
        max_supported_transaction_version: Optional[int] = None,
    ) -> GetTransactionResp:
        """Returns transaction details for a confirmed transaction.

        Args:
            tx_sig: Transaction signature as base-58 encoded string N encoding attempts to use program-specific
                instruction parsers to return more human-readable and explicit data in the
                `transaction.message.instructions` list.
            encoding: (optional) Encoding for the returned Transaction, either "json", "jsonParsed",
                "base58" (slow), or "base64". If parameter not provided, the default encoding is JSON.
            commitment: Bank state to query. It can be either "finalized", "confirmed" or "processed".
            max_supported_transaction_version: (optional) The max transaction version to return in responses.
                If the requested transaction is a higher version, an error will be returned

        Example:
            >>> solana_client = AsyncClient("http://localhost:8899")
            >>> from solders.signature import Signature
            >>> sig = Signature.from_string("3PtGYH77LhhQqTXP4SmDVJ85hmDieWsgXCUbn14v7gYyVYPjZzygUQhTk3bSTYnfA48vCM1rmWY7zWL3j1EVKmEy")
            >>> (await solana_client.get_transaction(sig)).value.block_time # doctest: +SKIP
            1234
        """  # noqa: E501 # pylint: disable=line-too-long
        body = self._get_transaction_body(tx_sig, encoding, commitment, max_supported_transaction_version)
        return await self._provider.make_request(body, GetTransactionResp)

    async def get_epoch_info(self, commitment: Optional[Commitment] = None) -> GetEpochInfoResp:
        """Returns information about the current epoch.

        Args:
            commitment: Bank state to query. It can be either "finalized", "confirmed" or "processed".

        Example:
            >>> solana_client = AsyncClient("http://localhost:8899")
            >>> (await solana_client.get_epoch_info()).value.epoch # doctest: +SKIP
            0
        """
        body = self._get_epoch_info_body(commitment)
        return await self._provider.make_request(body, GetEpochInfoResp)

    async def get_epoch_schedule(self) -> GetEpochScheduleResp:
        """Returns epoch schedule information from this cluster's genesis config.

        Example:
            >>> solana_client = AsyncClient("http://localhost:8899")
            >>> (await solana_client.get_epoch_schedule()).value.slots_per_epoch # doctest: +SKIP
            8192
        """
        return await self._provider.make_request(self._get_epoch_schedule, GetEpochScheduleResp)

    async def get_fee_for_message(
        self, message: VersionedMessage, commitment: Optional[Commitment] = None
    ) -> GetFeeForMessageResp:
        """Returns the fee for a message.

        Args:
            message: Message that the fee is requested for.
            commitment: Bank state to query. It can be either "finalized", "confirmed" or "processed".

        Example:
            >>> from solders.keypair import Keypair
            >>> from solders.system_program import TransferParams, transfer
            >>> from solders.message import Message
            >>> leading_zeros = [0] * 31
            >>> sender, receiver = Keypair.from_seed(leading_zeros + [1]), Keypair.from_seed(leading_zeros + [2])
            >>> msg = Message([transfer(TransferParams(
            ...     from_pubkey=sender.pubkey(), to_pubkey=receiver.pubkey(), lamports=1000))])
            >>> solana_client = AsyncClient("http://localhost:8899")
            >>> (await solana_client.get_fee_for_message(msg)).value # doctest: +SKIP
            5000
        """
        body = self._get_fee_for_message_body(message, commitment)
        return await self._provider.make_request(body, GetFeeForMessageResp)

    async def get_first_available_block(self) -> GetFirstAvailableBlockResp:
        """Returns the slot of the lowest confirmed block that has not been purged from the ledger.

        Example:
            >>> solana_client = AsyncClient("http://localhost:8899")
            >>> (await solana_client.get_first_available_block()).value # doctest: +SKIP
            1
        """
        return await self._provider.make_request(self._get_first_available_block, GetFirstAvailableBlockResp)

    async def get_genesis_hash(self) -> GetGenesisHashResp:
        """Returns the genesis hash.

        Example:
            >>> solana_client = AsyncClient("http://localhost:8899")
            >>> (await solana_client.get_genesis_hash()).value # doctest: +SKIP
            Hash(
                EtWTRABZaYq6iMfeYKouRu166VU2xqa1wcaWoxPkrZBG,
            )
        """
        return await self._provider.make_request(self._get_genesis_hash, GetGenesisHashResp)

    async def get_identity(self) -> GetIdentityResp:
        """Returns the identity pubkey for the current node.

        Example:
            >>> solana_client = AsyncClient("http://localhost:8899")
            >>> (await solana_client.get_identity()).value.identity # doctest: +SKIP
            Pubkey(
                2LVtX3Wq5bhqAYYaUYBRknWaYrsfYiXLQBHTxtHWD2mv,
            )
        """
        return await self._provider.make_request(self._get_identity, GetIdentityResp)

    async def get_inflation_governor(self, commitment: Optional[Commitment] = None) -> GetInflationGovernorResp:
        """Returns the current inflation governor.

        Args:
            commitment: Bank state to query. It can be either "finalized", "confirmed" or "processed".

        Example:
            >>> solana_client = AsyncClient("http://localhost:8899")
            >>> await (solana_client.get_inflation_governor()).value.foundation # doctest: +SKIP
            0.05
        """
        body = self._get_inflation_governor_body(commitment)
        return await self._provider.make_request(body, GetInflationGovernorResp)

    async def get_inflation_rate(self) -> GetInflationRateResp:
        """Returns the specific inflation values for the current epoch.

        Example:
            >>> solana_client = AsyncClient("http://localhost:8899")
            >>> (await solana_client.get_inflation_rate()).value.epoch # doctest: +SKIP
            1
        """
        return await self._provider.make_request(self._get_inflation_rate, GetInflationRateResp)

    async def get_inflation_reward(
        self, pubkeys: List[Pubkey], epoch: Optional[int] = None, commitment: Optional[Commitment] = None
    ) -> GetInflationRewardResp:
        """Returns the inflation / staking reward for a list of addresses for an epoch.

        Args:
            pubkeys: An array of addresses to query, as base-58 encoded strings
            epoch: (optional) An epoch for which the reward occurs. If omitted, the previous epoch will be used
            commitment: Bank state to query. It can be either "finalized" or "confirmed".

        Example:
            >>> solana_client = AsyncClient("http://localhost:8899")
            >>> (await solana_client.get_inflation_reward()).value.amount # doctest: +SKIP
            2500
        """
        body = self._get_inflation_reward_body(pubkeys, epoch, commitment)
        return await self._provider.make_request(body, GetInflationRewardResp)

    async def get_largest_accounts(
        self, filter_opt: Optional[str] = None, commitment: Optional[Commitment] = None
    ) -> GetLargestAccountsResp:
        """Returns the 20 largest accounts, by lamport balance.

        Args:
            filter_opt: Filter results by account type; currently supported: circulating|nonCirculating.
            commitment: Bank state to query. It can be either "finalized", "confirmed" or "processed".

        Example:
            >>> solana_client = AsyncClient("http://localhost:8899")
            >>> (await solana_client.get_largest_accounts()).value[0].lamports # doctest: +SKIP
            500000000000000000
        """
        body = self._get_largest_accounts_body(filter_opt, commitment)
        return await self._provider.make_request(body, GetLargestAccountsResp)

    async def get_leader_schedule(
        self, epoch: Optional[int] = None, commitment: Optional[Commitment] = None
    ) -> GetLeaderScheduleResp:
        """Returns the leader schedule for an epoch.

        Args:
            epoch: Fetch the leader schedule for the epoch that corresponds to the provided slot.
                If unspecified, the leader schedule for the current epoch is fetched.
            commitment: Bank state to query. It can be either "finalized", "confirmed" or "processed".

        Example:
            >>> solana_client = AsyncClient("http://localhost:8899")
            >>> resp = await solana_client.get_leader_schedule() # doctest: +SKIP
            >>> list(resp.value.items())[0] # doctest: +SKIP
            (Pubkey(
                HMU77m6WSL9Xew9YvVCgz1hLuhzamz74eD9avi4XPdr,
            ), [346448, 346449, 346450, 346451, 369140, 369141, 369142, 369143, 384204, 384205, 384206, 384207])
        """
        body = self._get_leader_schedule_body(epoch, commitment)
        return await self._provider.make_request(body, GetLeaderScheduleResp)

    async def get_minimum_balance_for_rent_exemption(
        self, usize: int, commitment: Optional[Commitment] = None
    ) -> GetMinimumBalanceForRentExemptionResp:
        """Returns minimum balance required to make account rent exempt.

        Args:
            usize: Account data length.
            commitment: Bank state to query. It can be either "finalized", "confirmed" or "processed".

        Example:
            >>> solana_client = AsyncClient("http://localhost:8899")
            >>> (await solana_client.get_minimum_balance_for_rent_exemption(50)).value # doctest: +SKIP
            1238880
        """
        body = self._get_minimum_balance_for_rent_exemption_body(usize, commitment)
        return await self._provider.make_request(body, GetMinimumBalanceForRentExemptionResp)

    async def get_multiple_accounts(
        self,
        pubkeys: List[Pubkey],
        commitment: Optional[Commitment] = None,
        encoding: str = "base64",
        data_slice: Optional[types.DataSliceOpts] = None,
    ) -> GetMultipleAccountsResp:
        """Returns all the account info for a list of public keys.

        Args:
            pubkeys: list of Pubkeys to query
            commitment: Bank state to query. It can be either "finalized", "confirmed" or "processed".
            encoding: (optional) Encoding for Account data, either "base58" (slow) or "base64".

                - "base58" is limited to Account data of less than 128 bytes.
                - "base64" will return base64 encoded data for Account data of any size.

            data_slice: (optional) Option to limit the returned account data using the provided `offset`: <usize> and
                `length`: <usize> fields; only available for "base58" or "base64" encoding.

        Example:
            >>> from solders.pubkey import Pubkey
            >>> solana_client = AsyncClient("http://localhost:8899")
            >>> pubkeys = [Pubkey.from_string("6ZWcsUiWJ63awprYmbZgBQSreqYZ4s6opowP4b7boUdh"), Pubkey.from_string("HkcE9sqQAnjJtECiFsqGMNmUho3ptXkapUPAqgZQbBSY")]
            >>> (await solana_client.get_multiple_accounts(pubkeys)).value[0].lamports # doctest: +SKIP
            1
        """  # noqa: E501 # pylint: disable=line-too-long
        body = self._get_multiple_accounts_body(
            pubkeys=pubkeys,
            commitment=commitment,
            encoding=encoding,
            data_slice=data_slice,
        )
        return await self._provider.make_request(body, GetMultipleAccountsResp)

    async def get_multiple_accounts_json_parsed(
        self,
        pubkeys: List[Pubkey],
        commitment: Optional[Commitment] = None,
    ) -> GetMultipleAccountsMaybeJsonParsedResp:
        """Returns all the account info for a list of public keys.

        Args:
            pubkeys: list of Pubkeys to query
            commitment: Bank state to query. It can be either "finalized", "confirmed" or "processed".

        Example:
            >>> from solders.pubkey import Pubkey
            >>> solana_client = AsyncClient("http://localhost:8899")
            >>> pubkeys = [Pubkey.from_string("6ZWcsUiWJ63awprYmbZgBQSreqYZ4s6opowP4b7boUdh"), Pubkey.from_string("HkcE9sqQAnjJtECiFsqGMNmUho3ptXkapUPAqgZQbBSY")]
            >>> asyncio.run(solana_client.get_multiple_accounts(pubkeys)).value[0].lamports # doctest: +SKIP
            1
        """  # noqa: E501 # pylint: disable=line-too-long
        body = self._get_multiple_accounts_body(
            pubkeys=pubkeys,
            commitment=commitment,
            encoding="jsonParsed",
            data_slice=None,
        )
        return await self._provider.make_request(body, GetMultipleAccountsMaybeJsonParsedResp)

    async def get_program_accounts(  # pylint: disable=too-many-arguments
        self,
        pubkey: Pubkey,
        commitment: Optional[Commitment] = None,
        encoding: Optional[str] = None,
        data_slice: Optional[types.DataSliceOpts] = None,
        filters: Optional[Sequence[Union[int, types.MemcmpOpts]]] = None,
    ) -> GetProgramAccountsResp:
        """Returns all accounts owned by the provided program Pubkey.

        Args:
            pubkey: Pubkey of program
            commitment: Bank state to query. It can be either "finalized", "confirmed" or "processed".
            encoding: (optional) Encoding for the returned Transaction, either jsonParsed",
                "base58" (slow), or "base64".
            data_slice: (optional) Limit the returned account data using the provided `offset`: <usize> and
                `length`: <usize> fields; only available for "base58" or "base64" encoding.
            filters: (optional) Options to compare a provided series of bytes with program account data at a particular offset.
                Note: an int entry is converted to a `dataSize` filter.

        Example:
            >>> from typing import List, Union
            >>> solana_client = AsyncClient("http://localhost:8899")
            >>> memcmp_opts = types.MemcmpOpts(offset=4, bytes="3Mc6vR")
            >>> pubkey = Pubkey.from_string("4Nd1mBQtrMJVYVfKf2PJy9NZUZdTAsp7D4xWLs4gDB4T")
            >>> filters: List[Union[int, types.MemcmpOpts]] = [17, memcmp_opts]
            >>> (await solana_client.get_program_accounts(pubkey, filters=filters)).value[0].account.lamports # doctest: +SKIP
            1
        """  # noqa: E501 # pylint: disable=line-too-long
        body = self._get_program_accounts_body(
            pubkey=pubkey,
            commitment=commitment,
            encoding=encoding,
            data_slice=data_slice,
            filters=filters,
        )
        return await self._provider.make_request(body, GetProgramAccountsResp)

    async def get_program_accounts_json_parsed(  # pylint: disable=too-many-arguments
        self,
        pubkey: Pubkey,
        commitment: Optional[Commitment] = None,
        filters: Optional[Sequence[Union[int, types.MemcmpOpts]]] = None,
    ) -> GetProgramAccountsMaybeJsonParsedResp:
        """Returns all accounts owned by the provided program Pubkey.

        Args:
            pubkey: Pubkey of program
            commitment: Bank state to query. It can be either "finalized", "confirmed" or "processed".
            filters: (optional) Options to compare a provided series of bytes with program account data at a particular offset.
                Note: an int entry is converted to a `dataSize` filter.

        Example:
            >>> from typing import List, Union
            >>> solana_client = AsyncClient("http://localhost:8899")
            >>> memcmp_opts = types.MemcmpOpts(offset=4, bytes="3Mc6vR")
            >>> pubkey = Pubkey.from_string("4Nd1mBQtrMJVYVfKf2PJy9NZUZdTAsp7D4xWLs4gDB4T")
            >>> filters: List[Union[int, types.MemcmpOpts]] = [17, memcmp_opts]
            >>> (await solana_client.get_program_accounts(pubkey, filters=filters)).value[0].account.lamports # doctest: +SKIP
            1
        """  # noqa: E501 # pylint: disable=line-too-long
        body = self._get_program_accounts_body(
            pubkey=pubkey,
            commitment=commitment,
            encoding="jsonParsed",
            data_slice=None,
            filters=filters,
        )
        return await self._provider.make_request(body, GetProgramAccountsMaybeJsonParsedResp)

    async def get_latest_blockhash(self, commitment: Optional[Commitment] = None) -> GetLatestBlockhashResp:
        """Returns the latest block hash from the ledger.

        Response also includes the last valid block height.

        Args:
            commitment: Bank state to query. It can be either "finalized", "confirmed" or "processed".

        Example:
            >>> solana_client = AsyncClient("http://localhost:8899")
            >>> (await solana_client.get_latest_blockhash()).value # doctest: +SKIP
            RpcBlockhash {
                blockhash: Hash(
                    4TLzN2RAACFnd5TYpHcUi76pC3V1qkggRF29HWk2VLeT,
                ),
                last_valid_block_height: 158286487,
            }
        """
        body = self._get_latest_blockhash_body(commitment)
        return await self._provider.make_request(body, GetLatestBlockhashResp)

    async def get_signature_statuses(
        self, signatures: List[Signature], search_transaction_history: bool = False
    ) -> GetSignatureStatusesResp:
        """Returns the statuses of a list of signatures.

        Unless the `search_transaction_history` configuration parameter is included, this method only
        searches the recent status cache of signatures, which retains statuses for all active slots plus
        `MAX_RECENT_BLOCKHASHES` rooted slots.

        Args:
            signatures: An array of transaction signatures to confirm.
            search_transaction_history: If true, a Solana node will search its ledger cache for
                any signatures not found in the recent status cache.

        Example:
            >>> solana_client = AsyncClient("http://localhost:8899")
            >>> raw_sigs = [
            ...     "5VERv8NMvzbJMEkV8xnrLkEaWRtSz9CosKDYjCJjBRnbJLgp8uirBgmQpjKhoR4tjF3ZpRzrFmBV6UjKdiSZkQUW",
            ...     "5j7s6NiJS3JAkvgkoc18WVAsiSaci2pxB2A6ueCJP4tprA2TFg9wSyTLeYouxPBJEMzJinENTkpA52YStRW5Dia7"]
            >>> sigs = [Signature.from_string(sig) for sig in raw_sigs]
            >>> (await solana_client.get_signature_statuses(sigs)).value[0].confirmations # doctest: +SKIP
            10
        """
        body = self._get_signature_statuses_body(signatures, search_transaction_history)
        return await self._provider.make_request(body, GetSignatureStatusesResp)

    async def get_slot(self, commitment: Optional[Commitment] = None) -> GetSlotResp:
        """Returns the current slot the node is processing.

        Args:
            commitment: Bank state to query. It can be either "finalized", "confirmed" or "processed".

        Example:
            >>> solana_client = AsyncClient("http://localhost:8899")
            >>> (await solana_client.get_slot()).value # doctest: +SKIP
            7515
        """
        body = self._get_slot_body(commitment)
        return await self._provider.make_request(body, GetSlotResp)

    async def get_slot_leader(self, commitment: Optional[Commitment] = None) -> GetSlotLeaderResp:
        """Returns the current slot leader.

        Args:
            commitment: Bank state to query. It can be either "finalized", "confirmed" or "processed".

        Example:
            >>> solana_client = AsyncClient("http://localhost:8899")
            >>> (await solana_client.get_slot_leader()).value # doctest: +SKIP
            Pubkey(
                dv2eQHeP4RFrJZ6UeiZWoc3XTtmtZCUKxxCApCDcRNV,
            )
        """
        body = self._get_slot_leader_body(commitment)
        return await self._provider.make_request(body, GetSlotLeaderResp)

<<<<<<< HEAD
=======
    async def get_stake_activation(
        self,
        pubkey: Pubkey,
        epoch: Optional[int] = None,
        commitment: Optional[Commitment] = None,
    ) -> GetStakeActivationResp:
        """Returns epoch activation information for a stake account.

        Args:
            pubkey: Pubkey of stake account to query
            epoch: (optional) Epoch for which to calculate activation details. If parameter not provided,
                defaults to current epoch.
            commitment: Bank state to query. It can be either "finalized", "confirmed" or "processed".

        Example:
            >>> solana_client = AsyncClient("http://localhost:8899")
            >>> (await solana_client.get_stake_activation()).value.active # doctest: +SKIP
            124429280
        """
        warn("get_stake_activation is deprecated. Use get_account_info instead.", DeprecationWarning, stacklevel=1)
        body = self._get_stake_activation_body(pubkey, epoch, commitment)
        return await self._provider.make_request(body, GetStakeActivationResp)

>>>>>>> 2540cb4e
    async def get_supply(self, commitment: Optional[Commitment] = None) -> GetSupplyResp:
        """Returns information about the current supply.

        Args:
            commitment: Bank state to query. It can be either "finalized", "confirmed" or "processed".

        Example:
            >>> solana_client = AsyncClient("http://localhost:8899")
            >>> (await solana_client.get_supply()).value.circulating # doctest: +SKIP
            683635192454157660
        """
        body = self._get_supply_body(commitment)
        return await self._provider.make_request(body, GetSupplyResp)

    async def get_token_account_balance(
        self, pubkey: Pubkey, commitment: Optional[Commitment] = None
    ) -> GetTokenAccountBalanceResp:
        """Returns the token balance of an SPL Token account (UNSTABLE).

        Args:
            pubkey: Pubkey of Token account to query
            commitment: Bank state to query. It can be either "finalized", "confirmed" or "processed".

        Example:
            >>> solana_client = AsyncClient("http://localhost:8899")
            >>> pubkey = Pubkey.from_string("7fUAJdStEuGbc3sM84cKRL6yYaaSstyLSU4ve5oovLS7")
            >>> (await solana_client.get_token_account_balance(pubkey)).value.amount  # noqa: E501 # doctest: +SKIP
            '9864'
        """
        body = self._get_token_account_balance_body(pubkey, commitment)
        return await self._provider.make_request(body, GetTokenAccountBalanceResp)

    async def get_token_accounts_by_delegate(
        self,
        delegate: Pubkey,
        opts: types.TokenAccountOpts,
        commitment: Optional[Commitment] = None,
    ) -> GetTokenAccountsByDelegateResp:
        """Returns all SPL Token accounts by approved Delegate (UNSTABLE).

        Args:
            delegate: Public key of the delegate owner to query.
            opts: Token account option specifying at least one of `mint` or `program_id`.
            commitment: Bank state to query. It can be either "finalized", "confirmed" or "processed".
        """
        body = self._get_token_accounts_by_delegate_body(delegate, opts, commitment)
        return await self._provider.make_request(body, GetTokenAccountsByDelegateResp)

    async def get_token_accounts_by_delegate_json_parsed(
        self,
        delegate: Pubkey,
        opts: types.TokenAccountOpts,
        commitment: Optional[Commitment] = None,
    ) -> GetTokenAccountsByDelegateJsonParsedResp:
        """Returns all SPL Token accounts by approved delegate in JSON format (UNSTABLE).

        Args:
            delegate: Public key of the delegate owner to query.
            opts: Token account option specifying at least one of `mint` or `program_id`.
            commitment: Bank state to query. It can be either "finalized", "confirmed" or "processed".
        """
        body = self._get_token_accounts_by_delegate_json_parsed_body(delegate, opts, commitment)
        return await self._provider.make_request(body, GetTokenAccountsByDelegateJsonParsedResp)

    async def get_token_accounts_by_owner_json_parsed(
        self,
        owner: Pubkey,
        opts: types.TokenAccountOpts,
        commitment: Optional[Commitment] = None,
    ) -> GetTokenAccountsByOwnerJsonParsedResp:
        """Returns all SPL Token accounts by token owner in JSON format (UNSTABLE).

        Args:
            owner: Public key of the account owner to query.
            opts: Token account option specifying at least one of `mint` or `program_id`.
            commitment: Bank state to query. It can be either "finalized", "confirmed" or "processed".
        """
        body = self._get_token_accounts_by_owner_json_parsed_body(owner, opts, commitment)
        return await self._provider.make_request(body, GetTokenAccountsByOwnerJsonParsedResp)

    async def get_token_accounts_by_owner(
        self,
        owner: Pubkey,
        opts: types.TokenAccountOpts,
        commitment: Optional[Commitment] = None,
    ) -> GetTokenAccountsByOwnerResp:
        """Returns all SPL Token accounts by token owner (UNSTABLE).

        Args:
            owner: Public key of the account owner to query.
            opts: Token account option specifying at least one of `mint` or `program_id`.
            commitment: Bank state to query. It can be either "finalized", "confirmed" or "processed".
        """
        body = self._get_token_accounts_by_owner_body(owner, opts, commitment)
        return await self._provider.make_request(body, GetTokenAccountsByOwnerResp)

    async def get_token_largest_accounts(
        self, pubkey: Pubkey, commitment: Optional[Commitment] = None
    ) -> GetTokenLargestAccountsResp:
        """Returns the 20 largest accounts of a particular SPL Token type."""
        body = self._get_token_largest_accounts_body(pubkey, commitment)
        return await self._provider.make_request(body, GetTokenLargestAccountsResp)

    async def get_token_supply(self, pubkey: Pubkey, commitment: Optional[Commitment] = None) -> GetTokenSupplyResp:
        """Returns the total supply of an SPL Token type."""
        body = self._get_token_supply_body(pubkey, commitment)
        return await self._provider.make_request(body, GetTokenSupplyResp)

    async def get_transaction_count(self, commitment: Optional[Commitment] = None) -> GetTransactionCountResp:
        """Returns the current Transaction count from the ledger.

        Args:
            commitment: Bank state to query. It can be either "finalized", "confirmed" or "processed".

        Example:
            >>> solana_client = AsyncClient("http://localhost:8899")
            >>> (await solana_client.get_transaction_count()).value # doctest: +SKIP
            4554
        """
        body = self._get_transaction_count_body(commitment)
        return await self._provider.make_request(body, GetTransactionCountResp)

    async def get_minimum_ledger_slot(self) -> MinimumLedgerSlotResp:
        """Returns the lowest slot that the node has information about in its ledger.

        This value may increase over time if the node is configured to purge older ledger data.

        Example:
            >>> solana_client = AsyncClient("http://localhost:8899")
            >>> (await solana_client.get_minimum_ledger_slot()).value # doctest: +SKIP
            1234
        """
        return await self._provider.make_request(self._minimum_ledger_slot, MinimumLedgerSlotResp)

    async def get_version(self) -> GetVersionResp:
        """Returns the current solana versions running on the node.

        Example:
            >>> solana_client = AsyncClient("http://localhost:8899")
            >>> (await solana_client.get_version()).value.solana_core # doctest: +SKIP
            '1.13.2'
        """
        return await self._provider.make_request(self._get_version, GetVersionResp)

    async def get_vote_accounts(self, commitment: Optional[Commitment] = None) -> GetVoteAccountsResp:
        """Returns the account info and associated stake for all the voting accounts in the current bank.

        Args:
            commitment: Bank state to query. It can be either "finalized", "confirmed" or "processed".

        Example:
            >>> solana_client = AsyncClient("http://localhost:8899")
            >>> (await solana_client.get_vote_accounts()).value.current[0].commission # doctest: +SKIP
            100
        """
        body = self._get_vote_accounts_body(commitment)
        return await self._provider.make_request(body, GetVoteAccountsResp)

    async def request_airdrop(
        self, pubkey: Pubkey, lamports: int, commitment: Optional[Commitment] = None
    ) -> RequestAirdropResp:
        """Requests an airdrop of lamports to a Pubkey.

        Args:
            pubkey: Pubkey of account to receive lamports, as base-58 encoded string or public key object.
            lamports: Amount of lamports.
            commitment: Bank state to query. It can be either "finalized", "confirmed" or "processed".

        Example:
            >>> from solders.pubkey import Pubkey
            >>> solana_client = AsyncClient("http://localhost:8899")
            >>> (await solana_client.request_airdrop(Pubkey([0] * 31 + [1]), 10000)).value # doctest: +SKIP
            Signature(
                1111111111111111111111111111111111111111111111111111111111111111,
            )
        """
        body = self._request_airdrop_body(pubkey, lamports, commitment)
        return await self._provider.make_request(body, RequestAirdropResp)

    async def send_raw_transaction(self, txn: bytes, opts: Optional[types.TxOpts] = None) -> SendTransactionResp:
        """Send a transaction that has already been signed and serialized into the wire format.

        Args:
            txn: Transaction bytes.
            opts: (optional) Transaction options.

        Before submitting, the following preflight checks are performed (unless disabled with the `skip_preflight` option):

            - The transaction signatures are verified.

            - The transaction is simulated against the latest max confirmed bank and on failure an error
                will be returned. Preflight checks may be disabled if desired.


        Example:
            >>> solana_client = AsyncClient("http://localhost:8899")
            >>> full_signed_tx_hex = (
            ...     '01b3795ccfaac3eee838bb05c3b8284122c18acedcd645c914fe8e178c3b62640d8616d061cc818b26cab8ecf3855ecc'
            ...     '72fa113f731ecbd0215e88edc0309d6f0a010001031398f62c6d1a457c51ba6a4b5f3dbd2f69fca93216218dc8997e41'
            ...     '6bd17d93ca68ab4677ffb1f2894dd0a6153c231d45ec436ae53ae60149dbe15f32e4b8703f0000000000000000000000'
            ...     '000000000000000000000000000000000000000000839618f701ba7e9ba27ae59825dd6d6bb66d14f6d5d0eae215161d7'
            ...     '1851a106901020200010c0200000040420f0000000000'
            ... )
            >>> (await solana_client.send_raw_transaction(bytes.fromhex(full_signed_tx_hex))).value  # doctest: +SKIP
            Signature(
                1111111111111111111111111111111111111111111111111111111111111111,
            )
        """  # noqa: E501 # pylint: disable=line-too-long
        opts_to_use = types.TxOpts(preflight_commitment=self._commitment) if opts is None else opts
        body = self._send_raw_transaction_body(txn, opts_to_use)

        resp = await self._provider.make_request(body, SendTransactionResp)
        if opts_to_use.skip_confirmation:
            return self._post_send(resp)
        post_send_args = self._send_raw_transaction_post_send_args(resp, opts_to_use)
        return await self.__post_send_with_confirm(*post_send_args)

    async def send_transaction(
        self,
        txn: Union[VersionedTransaction, Transaction],
        opts: Optional[types.TxOpts] = None,
    ) -> SendTransactionResp:
        """Send a transaction.

        Args:
            txn: transaction object.
            opts: (optional) Transaction options.

        Example:
            >>> from solders.keypair import Keypair
            >>> from solders.system_program import TransferParams, transfer
            >>> from solders.message import Message
            >>> from solders.transaction import Transaction
            >>> leading_zeros = [0] * 31
            >>> sender, receiver = Keypair.from_seed(leading_zeros + [1]), Keypair.from_seed(leading_zeros + [2])
            >>> ixns = [transfer(TransferParams(
            ...     from_pubkey=sender.pubkey(), to_pubkey=receiver.pubkey(), lamports=1000))]
            >>> msg = Message(ixns, sender.pubkey())
            >>> client = AsyncClient("http://localhost:8899")
            >>> (await client.send_transaction(Transaction([sender], msg, (await client.get_latest_blockhash()).value.blockhash))) # doctest: +SKIP
        """  # noqa: E501
        return await self.send_raw_transaction(bytes(txn), opts=opts)

    async def simulate_transaction(
        self,
        txn: Union[Transaction, VersionedTransaction],
        sig_verify: bool = False,
        commitment: Optional[Commitment] = None,
    ) -> SimulateTransactionResp:
        """Simulate sending a transaction.

        Args:
            txn: A Transaction object, a transaction in wire format, or a transaction as base-64 encoded string
                The transaction must have a valid blockhash, but is not required to be signed.
            sig_verify: If true the transaction signatures will be verified (default: false).
            commitment: Bank state to query. It can be either "finalized", "confirmed" or "processed".

        Example:
            >>> solana_client = AsyncClient("http://localhost:8899")
            >>> full_signed_tx_hex = (
            ...     '01b3795ccfaac3eee838bb05c3b8284122c18acedcd645c914fe8e178c3b62640d8616d061cc818b26cab8ecf3855ecc'
            ...     '72fa113f731ecbd0215e88edc0309d6f0a010001031398f62c6d1a457c51ba6a4b5f3dbd2f69fca93216218dc8997e41'
            ...     '6bd17d93ca68ab4677ffb1f2894dd0a6153c231d45ec436ae53ae60149dbe15f32e4b8703f0000000000000000000000'
            ...     '000000000000000000000000000000000000000000839618f701ba7e9ba27ae59825dd6d6bb66d14f6d5d0eae215161d7'
            ...     '1851a106901020200010c0200000040420f0000000000'
            ... )
            >>> tx = Transaction.from_bytes(bytes.fromhex(full_signed_tx_hex))
            >>> (await solana_client.simulate_transaction(tx)).value.logs  # doctest: +SKIP
            ['BPF program 83astBRguLMdt2h5U1Tpdq5tjFoJ6noeGwaY3mDLVcri success']
        """
        body = self._simulate_transaction_body(txn, sig_verify, commitment)
        return await self._provider.make_request(body, SimulateTransactionResp)

    async def validator_exit(self) -> ValidatorExitResp:
        """Request to have the validator exit.

        Validator must have booted with RPC exit enabled (`--enable-rpc-exit` parameter).

        Example:
            >>> solana_client = AsyncClient("http://localhost:8899")
            >>> (await solana_client.validator_exit()).value # doctest: +SKIP
            True
        """
        return await self._provider.make_request(self._validator_exit, ValidatorExitResp)  # type: ignore

    async def __post_send_with_confirm(
        self,
        resp: SendTransactionResp,
        conf_comm: Commitment,
        last_valid_block_height: Optional[int],
    ) -> SendTransactionResp:
        resp = self._post_send(resp)
        sig = resp.value
        self._provider.logger.info("Transaction sent to %s. Signature %s: ", self._provider.endpoint_uri, sig)
        await self.confirm_transaction(sig, conf_comm, last_valid_block_height=last_valid_block_height)
        return resp

    async def confirm_transaction(
        self,
        tx_sig: Signature,
        commitment: Optional[Commitment] = None,
        sleep_seconds: float = 0.5,
        last_valid_block_height: Optional[int] = None,
    ) -> GetSignatureStatusesResp:
        """Confirm the transaction identified by the specified signature.

        Args:
            tx_sig: the transaction signature to confirm.
            commitment: Bank state to query. It can be either "finalized", "confirmed" or "processed".
            sleep_seconds: The number of seconds to sleep when polling the signature status.
            last_valid_block_height: The block height by which the transaction would become invalid.
        """
        commitment_to_use = _COMMITMENT_TO_SOLDERS[commitment or self._commitment]
        commitment_rank = int(commitment_to_use)
        if last_valid_block_height:  # pylint: disable=no-else-return
            current_blockheight = (await self.get_block_height(commitment)).value
            while current_blockheight <= last_valid_block_height:
                resp = await self.get_signature_statuses([tx_sig])
                resp_value = resp.value[0]
                if resp_value is not None:
                    confirmation_status = resp_value.confirmation_status
                    if confirmation_status is not None:
                        confirmation_rank = int(confirmation_status)
                        if confirmation_rank >= commitment_rank:
                            break
                current_blockheight = (await self.get_block_height(commitment)).value
                await asyncio.sleep(sleep_seconds)
            else:
                raise TransactionExpiredBlockheightExceededError(f"{tx_sig} has expired: block height exceeded")
            return resp
        else:
            timeout = time() + 90
            while time() < timeout:
                resp = await self.get_signature_statuses([tx_sig])
                resp_value = resp.value[0]
                if resp_value is not None:
                    confirmation_status = resp_value.confirmation_status
                    if confirmation_status is not None:
                        confirmation_rank = int(confirmation_status)
                        if confirmation_rank >= commitment_rank:
                            break
                await asyncio.sleep(sleep_seconds)
            else:
                raise UnconfirmedTxError(f"Unable to confirm transaction {tx_sig}")
            return resp<|MERGE_RESOLUTION|>--- conflicted
+++ resolved
@@ -771,32 +771,6 @@
         body = self._get_slot_leader_body(commitment)
         return await self._provider.make_request(body, GetSlotLeaderResp)
 
-<<<<<<< HEAD
-=======
-    async def get_stake_activation(
-        self,
-        pubkey: Pubkey,
-        epoch: Optional[int] = None,
-        commitment: Optional[Commitment] = None,
-    ) -> GetStakeActivationResp:
-        """Returns epoch activation information for a stake account.
-
-        Args:
-            pubkey: Pubkey of stake account to query
-            epoch: (optional) Epoch for which to calculate activation details. If parameter not provided,
-                defaults to current epoch.
-            commitment: Bank state to query. It can be either "finalized", "confirmed" or "processed".
-
-        Example:
-            >>> solana_client = AsyncClient("http://localhost:8899")
-            >>> (await solana_client.get_stake_activation()).value.active # doctest: +SKIP
-            124429280
-        """
-        warn("get_stake_activation is deprecated. Use get_account_info instead.", DeprecationWarning, stacklevel=1)
-        body = self._get_stake_activation_body(pubkey, epoch, commitment)
-        return await self._provider.make_request(body, GetStakeActivationResp)
-
->>>>>>> 2540cb4e
     async def get_supply(self, commitment: Optional[Commitment] = None) -> GetSupplyResp:
         """Returns information about the current supply.
 
