"""API client to interact with the Solana JSON RPC Endpoint."""
from __future__ import annotations

from typing import Any, Dict, List, Optional, Union

from base58 import b58decode, b58encode

from solana.account import Account
from solana.blockhash import Blockhash
from solana.publickey import PublicKey
from solana.transaction import Transaction

from .providers import http, websocket
from .types import RPCMethod, RPCResponse


class Client:  # pylint: disable=too-many-public-methods
    """Client class."""

<<<<<<< HEAD
    def __init__(self, endpoint: Optional[str] = None, client_type: str = HTTP):
        """Init API client.

        :param endpoint: URL to the fullnode JSON RPC endpoint
        :param client_type: Type of RPC client:

            - `solana.rpc.api.HTTP` or "http" to specify for HTTP client.

            - `solana.rpc.api.WEBSOCKET` or "ws" to specify for webscoket client.
        """
        if client_type == WEBSOCKET:
            self._type = WEBSOCKET
            self._provider = websocket.Provider(endpoint_uri=endpoint)
        else:
            # Default to http provider, if no endpoint type is provided.
            self._type = HTTP
            self._provider = http.HTTPProvider(endpoint)
=======
    def __init__(self, endpoint: Optional[str] = None):
        """Init API client."""
        self._provider = http.HTTPProvider(endpoint)
>>>>>>> 3b7b0cd0

    def is_connected(self) -> bool:
        """Health check.

        >>> solana_client = Client("http://localhost:8899")
        >>> solana_client.is_connected() # doctest: +SKIP
        True
        """
        return self._provider.is_connected()

    def get_balance(self, pubkey: Union[PublicKey, str]) -> RPCResponse:
        """Returns the balance of the account of provided Pubkey.

        :param pubkey: Pubkey of account to query, as base-58 encoded string or PublicKey object.

        >>> from solana.publickey import PublicKey
        >>> solana_client = Client("http://localhost:8899")
        >>> solana_client.get_balance(PublicKey(1)) # doctest: +SKIP
        {'jsonrpc': '2.0', 'result': {'context': {'slot': 228}, 'value': 0}, 'id': 1}
        """
        return self._provider.make_request(RPCMethod("getBalance"), str(pubkey))

    def get_block_commitment(self, slot: int) -> RPCResponse:
        """Fetch the commitment for particular block.

        :param slot: Block, identified by Slot.

        >>> solana_client = Client("http://localhost:8899")
        >>> solana_client.get_block_commitment(0) # doctest: +SKIP
        {'jsonrpc': '2.0',
         'result': {'commitment': [0,
           0,
           0,
           0,
           0,
           0,
           0,
           0,
           0,
           0,
           0,
           0,
           0,
           0,
           0,
           0,
           0,
           0,
           0,
           0,
           0,
           0,
           0,
           0,
           0,
           0,
           0,
           0,
           0,
           0,
           0,
           497717120],
          'totalStake': 497717120},
          'id': 1}}
        """
        return self._provider.make_request(RPCMethod("getBlockCommitment"), slot)

    def get_block_time(self, slot: int) -> RPCResponse:
        """Fetch the estimated production time of a block.

        :param slot: Block, identified by Slot

        >>> solana_client = Client("http://localhost:8899")
        >>> solana_client.get_block_time(5) # doctest: +SKIP
        {'jsonrpc': '2.0', 'result': 1598400007, 'id': 1}
        """
        return self._provider.make_request(RPCMethod("getBlockTime"), slot)

    def get_cluster_nodes(self) -> RPCResponse:
        """Returns information about all the nodes participating in the cluster.

        >>> solana_client = Client("http://localhost:8899")
        >>> solana_client.get_cluster_nodes() # doctest: +SKIP
        {'jsonrpc': '2.0',
         'result': [{'gossip': '127.0.0.1:8001',
           'pubkey': 'LjvEBM78ufAikBfxqtj4RNiAECUi7Xqtz9k3QM3DzPk',
           'rpc': '127.0.0.1:8899',
           'tpu': '127.0.0.1:8003',
           'version': '1.4.0 5332fcad'}],
         'id': 1}
        """
        return self._provider.make_request(RPCMethod("getClusterNodes"))

    def get_confirmed_block(
        self,
        slot: int,
        encoding: str = "json",
    ) -> RPCResponse:
        """Returns identity and transaction information about a confirmed block in the ledger.

        :param slot: start_slot, as u64 integer.
        :param encoding: (optional) encoding for the returned Transaction, either "json", "jsonParsed",
            "base58" (slow), or "base64". If parameter not provided, the default encoding is JSON.

        >>> solana_client = Client("http://localhost:8899")
        >>> solana_client.get_confirmed_block(1) # doctest: +SKIP
        {'jsonrpc': '2.0',
         'result': {'blockTime': None,
          'blockhash': '39pJzWsPn59k2PuHqhB7xNYBNGFXcFVkXLertHPBV4Tj',
          'parentSlot': 0,
          'previousBlockhash': 'EwF9gtehrrvPUoNticgmiEadAWzn4XeN8bNaNVBkS6S2',
          'rewards': [],
          'transactions': [{'meta': {'err': None,
             'fee': 0,
             'postBalances': [500000000000, 26858640, 1, 1, 1],
             'preBalances': [500000000000, 26858640, 1, 1, 1],
             'status': {'Ok': None}},
            'transaction': {'message': {'accountKeys': ['LjvEBM78ufAikBfxqtj4RNiAECUi7Xqtz9k3QM3DzPk',
               'EKAar3bMQUZvGSonq7vcPF2nPaCYowbnat44FPafW8Po',
               'SysvarS1otHashes111111111111111111111111111',
               'SysvarC1ock11111111111111111111111111111111',
               'Vote111111111111111111111111111111111111111'],
              'header': {'numReadonlySignedAccounts': 0,
               'numReadonlyUnsignedAccounts': 3,
               'numRequiredSignatures': 1},
              'instructions': [{'accounts': [1, 2, 3, 0],
                'data': '37u9WtQpcm6ULa3VmTgTKEBCtYMxq84mk82tRvKdFEwj3rALiptAzuMJ1yoVSFAMARMZYp7q',
                'programIdIndex': 4}],
              'recentBlockhash': 'EwF9gtehrrvPUoNticgmiEadAWzn4XeN8bNaNVBkS6S2'},
             'signatures': ['63jnpMCs7TNnCjnTqUrX7Mvqc5CbJMtVkLxBjPHUQkjXyZrQuZpfhjvzA7A29D9tMqVaiQC3UNP1NeaZKFFHJyQE']}}]},
         'id': 9}
        >>> solana_client.get_confirmed_block(1, encoding="base64") # doctest: +SKIP
        {'jsonrpc': '2.0',
         'result': {'blockTime': None,
          'blockhash': '39pJzWsPn59k2PuHqhB7xNYBNGFXcFVkXLertHPBV4Tj',
          'parentSlot': 0,
          'previousBlockhash': 'EwF9gtehrrvPUoNticgmiEadAWzn4XeN8bNaNVBkS6S2',
          'rewards': [],
          'transactions': [{'meta': {'err': None,
             'fee': 0,
             'postBalances': [500000000000, 26858640, 1, 1, 1],
             'preBalances': [500000000000, 26858640, 1, 1, 1],
             'status': {'Ok': None}},
            'transaction': ['AfxyKHmHIjXWjkyHODGeAbVxmfQWPj1ydS9nF+ynJHo8I1vCPDp2P9Cj5aA6W1CAHEHCqY0B1FDKomCzRo3qrAsBAAMFBQ6QBWfhQF7rG02xhuEsmmrUtz3AUjBtJKkqaHPJEmvFzziDX0C0robPrl9RbOyXHoc9/Dxa0zoGL6cEjvCjLgan1RcZLwqvxvJl4/t3zHragsUp0L47E24tAFUgAAAABqfVFxjHdMkoVmOYaR1etoteuKObS21cc1VbIQAAAAAHYUgdNXR0u3xNdiTr072z2DVec9EQQ/wNo1OAAAAAAM8NSv7ISDPN9E9XNL9vX7h8LuJHWlopUcX39DxsDx23AQQEAQIDADUCAAAAAQAAAAAAAAAAAAAAAAAAAIWWp5Il3Kg312pzVk6Jt61iyFhTbtmkh/ORbj3JUQRbAA==',
             'base64']}]},
         'id': 10}
        """  # noqa: E501 # pylint: disable=line-too-long
        return self._provider.make_request(RPCMethod("getConfirmedBlock"), slot, encoding)

    def get_confirmed_blocks(self, start_slot: int, end_slot: Optional[int] = None) -> RPCResponse:
        """Returns a list of confirmed blocks.

        :param start_slot: start_slot, as u64 integer.
        :param end_slot: (optional) encoding for the returned Transaction, either "json", "jsonParsed",
            "base58" (slow), or "base64". If parameter not provided, the default encoding is JSON.

        >>> solana_client = Client("http://localhost:8899")
        >>> solana_client.get_confirmed_blocks(5, 10) # doctest: +SKIP
        {'jsonrpc': '2.0', 'result': [5, 6, 7, 8, 9, 10], 'id': 1}
        """
        if end_slot:
            return self._provider.make_request(RPCMethod("getConfirmedBlocks"), start_slot, end_slot)
        return self._provider.make_request(RPCMethod("getConfirmedBlocks"), start_slot)

    def get_confirmed_signature_for_address2(
        self, account: Union[str, Account, PublicKey], before: Optional[str] = None, limit: Optional[int] = None
    ) -> RPCResponse:
        """Returns confirmed signatures for transactions involving an address.

        Signatures are returned backwards in time from the provided signature or
        most recent confirmed block.

        :param account: Account to be queried
        :param before: (optional) start searching backwards from this transaction signature
            If not provided the search starts from the top of the highest max confirmed block
        :param limit: (optoinal) maximum transaction signatures to return (between 1 and 1,000, default: 1,000)

        >>> solana_client = Client("http://localhost:8899")
        >>> solana_client.get_confirmed_signature_for_address2("Vote111111111111111111111111111111111111111", limit=1) # doctest: +SKIP
        {'jsonrpc': '2.0',
         'result': [{'err': None,
           'memo': None,
           'signature': 'v1BK8XcaPBzAGd7TB1K53pMdi6TBGe5CLCgx8cmZ4Bj63ZNvA6ca2QaxFpBFdvmpoFQ51VorBjifkBGLTDhwpqN',
           'slot': 4290}],
         'id': 2}
        """  # noqa: E501 # pylint: disable=line-too-long
        opts: Dict[str, Union[int, str]] = {}
        if before:
            opts["before"] = before
        if limit:
            opts["limit"] = limit

        if isinstance(account, Account):
            account = str(account.public_key())
        if isinstance(account, PublicKey):
            account = str(account)

        return self._provider.make_request(RPCMethod("getConfirmedSignaturesForAddress2"), account, opts)

    def get_confirmed_transaction(self, tx_sig: str, encoding: str = "json") -> RPCResponse:
        """Returns transaction details for a confirmed transaction.

        :param tx_sig: Transaction signature as base-58 encoded string N encoding attempts to use program-specific
            instruction parsers to return more human-readable and explicit data in the
            `transaction.message.instructions` list
        :param encoding: (optional) encoding for the returned Transaction, either "json", "jsonParsed",
            "base58" (slow), or "base64". If parameter not provided, the default encoding is JSON

        >>> solana_client = Client("http://localhost:8899")
        >>> solana_client.get_confirmed_transaction("3PtGYH77LhhQqTXP4SmDVJ85hmDieWsgXCUbn14v7gYyVYPjZzygUQhTk3bSTYnfA48vCM1rmWY7zWL3j1EVKmEy") # doctest: +SKIP
        {'jsonrpc': '2.0',
         'result': {'meta': {'err': None,
           'fee': 5000,
           'postBalances': [498449233720610510, 1000001001987940, 1],
           'preBalances': [498449233721615510, 1000001000987940, 1],
           'status': {'Ok': None}},
          'slot': 1659335,
          'transaction': {'message': {'accountKeys': ['9B5XszUGdMaxCZ7uSQhPzdks5ZQSmWxrmzCSvtJ6Ns6g',
             '2KW2XRd9kwqet15Aha2oK3tYvd3nWbTFH1MBiRAv1BE1',
             '11111111111111111111111111111111'],
            'header': {'numReadonlySignedAccounts': 0,
             'numReadonlyUnsignedAccounts': 1,
             'numRequiredSignatures': 1},
            'instructions': [{'accounts': [0, 1],
              'data': '3Bxs4Bc3VYuGVB19',
              'programIdIndex': 2}],
            'recentBlockhash': 'FwcsKNptGtMLccXAA9YgnivVFK95mKzECLT1DNPi3SDr'},
           'signatures': ['3PtGYH77LhhQqTXP4SmDVJ85hmDieWsgXCUbn14v7gYyVYPjZzygUQhTk3bSTYnfA48vCM1rmWY7zWL3j1EVKmEy']}},
         'id': 4}
        """  # noqa: E501 # pylint: disable=line-too-long
        return self._provider.make_request(RPCMethod("getConfirmedTransaction"), tx_sig, encoding)

    def get_epoch_info(self) -> RPCResponse:
        """Returns information about the current epoch.

        >>> solana_client = Client("http://localhost:8899")
        >>> solana_client.get_epoch_info() # doctest: +SKIP
        {'jsonrpc': '2.0',
         'result': {'absoluteSlot': 5150,
          'blockHeight': 5150,
          'epoch': 0,
          'slotIndex': 5150,
          'slotsInEpoch': 8192},
         'id': 5}
        """
        return self._provider.make_request(RPCMethod("getEpochInfo"))

    def get_epoch_schedule(self) -> RPCResponse:
        """Returns epoch schedule information from this cluster's genesis config.

        >>> solana_client = Client("http://localhost:8899")
        >>> solana_client.get_epoch_schedule() # doctest: +SKIP
        {'jsonrpc': '2.0',
         'result': {'firstNormalEpoch': 0,
          'firstNormalSlot': 0,
          'leaderScheduleSlotOffset': 8192,
          'slotsPerEpoch': 8192,
          'warmup': False},
         'id': 6}
        """
        return self._provider.make_request(RPCMethod("getEpochSchedule"))

    def get_fee_calculator_for_blockhash(self, blockhash: Union[str, Blockhash]) -> RPCResponse:
        """Returns the fee calculator associated with the query blockhash, or null if the blockhash has expired.

        :param blockhash: Blockhash to query as a Base58 encoded string

        >>> solana_client = Client("http://localhost:8899")
        >>> solana_client.get_fee_calculator_for_blockhash("BaQSR194dC4dZaRxATtxYyEwDkk7VgqUY8NVNkub8HFZ") # doctest: +SKIP
        {'jsonrpc': '2.0',
         'result': {'context': {'slot': 7065},
          'value': {'feeCalculator': {'lamportsPerSignature': 5000}}},
         'id': 4}
        """  # noqa: E501 # pylint: disable=line-too-long
        return self._provider.make_request(RPCMethod("getFeeCalculatorForBlockhash"), blockhash)

    def get_fee_rate_governor(self) -> RPCResponse:
        """Returns the fee rate governor information from the root bank.

        >>> solana_client = Client("http://localhost:8899")
        >>> solana_client.get_fee_rate_governor() # doctest: +SKIP
        {'jsonrpc': '2.0',
         'result': {'context': {'slot': 7172},
          'value': {'feeRateGovernor': {'burnPercent': 50,
            'maxLamportsPerSignature': 100000,
            'minLamportsPerSignature': 5000,
            'targetLamportsPerSignature': 10000,
            'targetSignaturesPerSlot': 20000}}},
         'id': 5}
        """
        return self._provider.make_request(RPCMethod("getFeeRateGovernor"))

    def get_fees(self) -> RPCResponse:
        """Returns a recent block hash from the ledger, a fee schedule and the last slot the blockhash will be valid.

        >>> solana_client = Client("http://localhost:8899")
        >>> solana_client.get_fees() # doctest: +SKIP
        {'jsonrpc': '2.0',
         'result': {'context': {'slot': 7727},
          'value': {'blockhash': 'GGS6AEDqjF5irU6D6VQNherEZ2hckGaeBiVdfSZKg4gd',
           'feeCalculator': {'lamportsPerSignature': 5000},
           'lastValidSlot': 8027}},
         'id': 1}
        """
        return self._provider.make_request(RPCMethod("getFees"))

    def get_first_available_block(self) -> RPCResponse:
        """Returns the slot of the lowest confirmed block that has not been purged from the ledger.

        >>> solana_client = Client("http://localhost:8899")
        >>> solana_client.get_fees() # doctest: +SKIP
        {'jsonrpc': '2.0', 'result': 1, 'id': 2}
        """
        return self._provider.make_request(RPCMethod("getFirstAvailableBlock"))

    def get_genesis_hash(self) -> RPCResponse:
        """Returns the genesis hash.

        >>> solana_client = Client("http://localhost:8899")
        >>> solana_client.get_genesis_hash() # doctest: +SKIP
        {'jsonrpc': '2.0',
         'result': 'EwF9gtehrrvPUoNticgmiEadAWzn4XeN8bNaNVBkS6S2',
         'id': 3}
        """
        return self._provider.make_request(RPCMethod("getGenesisHash"))

    def get_identity(self) -> RPCResponse:
        """Returns the identity pubkey for the current node.

        >>> solana_client = Client("http://localhost:8899")
        >>> solana_client.get_identity() # doctest: +SKIP
        {'jsonrpc': '2.0',
         'result': {'identity': 'LjvEBM78ufAikBfxqtj4RNiAECUi7Xqtz9k3QM3DzPk'},
         'id': 4}
        """
        return self._provider.make_request(RPCMethod("getIdentity"))

    def get_inflation_governor(self) -> RPCResponse:
        """Returns the current inflation governor.

        >>> solana_client = Client("http://localhost:8899")
        >>> solana_client.get_inflation_governor() # doctest: +SKIP
        {'jsonrpc': '2.0',
         'result': {'foundation': 0.05,
          'foundationTerm': 7.0,
          'initial': 0.15,
          'taper': 0.15,
          'terminal': 0.015},
         'id': 5}
        """
        return self._provider.make_request(RPCMethod("getInflationGovernor"))

    def get_inflation_rate(self) -> RPCResponse:
        """Returns the specific inflation values for the current epoch.

        >>> solana_client = Client("http://localhost:8899")
        >>> solana_client.get_inflation_governor() # doctest: +SKIP
        {'jsonrpc': '2.0',
         'result': {'epoch': 1,
          'foundation': 0.007499746885736559,
          'total': 0.14999493771473116,
          'validator': 0.1424951908289946},
         'id': 1}
        """
        return self._provider.make_request(RPCMethod("getInflationRate"))

    def get_largest_accounts(self, filter_opt: Optional[str] = None) -> RPCResponse:
        """Returns the 20 largest accounts, by lamport balance.

        :param filter_opt: Filter results by account type; currently supported: circulating|nonCirculating.

        >>> solana_client = Client("http://localhost:8899")
        >>> solana_client.get_largest_accounts() # doctest: +SKIP
        {'jsonrpc': '2.0',
         'result': {'context': {'slot': 8890},
          'value': [{'address': '95L7AsBCLRsqghsi6ksZkzjNbs6rqDgHCzKaGZ7bJi75',
            'lamports': 500000000000000000},
           {'address': 'APnSR52EC1eH676m7qTBHUJ1nrGpHYpV7XKPxgRDD8gX',
            'lamports': 164511033098290000},
           {'address': '13LeFbG6m2EP1fqCj9k66fcXsoTHMMtgr7c78AivUrYD',
            'lamports': 153333632446109120},
           {'address': 'GK2zqSsXLA2rwVZk347RYhh6jJpRsCA69FjLW93ZGi3B',
            'lamports': 57499999036109120},
           {'address': '8HVqyX9jebh31Q9Hp8t5sMVJs665979ZeEr3eCfzitUe',
            'lamports': 30301031036109120},
           {'address': 'HbZ5FfmKWNHC7uwk6TF1hVi6TCs7dtYfdjEcuPGgzFAg',
            'lamports': 14999999036109120},
           {'address': '14FUT96s9swbmH7ZjpDvfEDywnAYy9zaNhv4xvezySGu',
            'lamports': 4999999036109120},
           {'address': '9huDUZfxoJ7wGMTffUE7vh1xePqef7gyrLJu9NApncqA',
            'lamports': 4999999036109120},
           {'address': 'C7C8odR8oashR5Feyrq2tJKaXL18id1dSj2zbkDGL2C2',
            'lamports': 4999999036109120},
           {'address': 'AYgECURrvuX6GtFe4tX7aAj87Xc5r5Znx96ntNk1nCv',
            'lamports': 2499999518054560},
           {'address': 'AogcwQ1ubM76EPMhSD5cw1ES4W5econvQCFmBL6nTW1',
            'lamports': 2499999518054560},
           {'address': 'gWgqQ4udVxE3uNxRHEwvftTHwpEmPHAd8JR9UzaHbR2',
            'lamports': 2499999518054560},
           {'address': '3D91zLQPRLamwJfGR5ZYMKQb4C18gsJNaSdmB6b2wLhw',
            'lamports': 2499999518054560},
           {'address': '3bHbMa5VW3np5AJazuacidrN4xPZgwhcXigmjwHmBg5e',
            'lamports': 2499999518054560},
           {'address': '4U3RFq7X5kLG6tZ9kcksFL8oXeGNjtuUN1YfkVKXbs5x',
            'lamports': 2499999518054560},
           {'address': '5cBVGBKY6kBaiTVmsQpxThJ2oqitBYuCAX9Zm2zMuV4y',
            'lamports': 2499999518054560},
           {'address': '8PjJTv657aeN9p5R2WoM6pPSz385chvTTytUWaEjSjkq',
            'lamports': 2499999518054560},
           {'address': 'AHB94zKUASftTdqgdfiDSdnPJHkEFp7zX3yMrcSxABsv',
            'lamports': 2499999518054560},
           {'address': 'Hc36Wh1ZqYGzGAnsJWNT9r2gY3h9n89uDpxZPsmEsiE3',
            'lamports': 2499999518054560},
           {'address': 'GxyRKP2eVKACaSSnso4VLSAjZKmHsFXHWUfS3A5CtiMA',
            'lamports': 1940147018054560}]},
         'id': 2}
        """
        opt: Dict[Optional[str], Optional[str]] = {"filter": filter_opt} if filter_opt else {}
        return self._provider.make_request(RPCMethod("getLargestAccounts"), opt)

    def get_leader_schedule(self, epoch: Optional[int] = None) -> RPCResponse:
        """Returns the leader schedule for an epoch.

        :param epoch: Fetch the leader schedule for the epoch that corresponds to the provided slot.
            If unspecified, the leader schedule for the current epoch is fetched.

        >>> solana_client = Client("http://localhost:8899")
        >>> solana_client.get_leader_schedule() # doctest: +SKIP
        {'jsonrpc': '2.0',
         'result': {'EWj2cuEuVhi7RX81cnAY3TzpyFwnHzzVwvuTyfmxmhs3': [0,
           1,
           2,
           3,
           4,
           5,
           ...]},
         'id': 6}
        """
        if epoch:
            return self._provider.make_request(RPCMethod("getLeaderSchedule"), epoch)
        return self._provider.make_request(RPCMethod("getLeaderSchedule"))

    def get_minimum_balance_for_rent_exemption(self, usize: int) -> RPCResponse:
        """Returns minimum balance required to make account rent exempt.

        :param usize: Account data length.

        >>> solana_client = Client("http://localhost:8899")
        >>> solana_client.get_minimum_balance_for_rent_exemption(50) # doctest: +SKIP
        {'jsonrpc': '2.0', 'result': 1238880, 'id': 7}
        """
        return self._provider.make_request(RPCMethod("getMinimumBalanceForRentExemption"), usize)

    def get_program_accounts(
        self,
        pubkey: Union[str, PublicKey],
        data_size: Optional[int] = None,
        encoding: Optional[str] = None,
        filter_opts: Optional[Dict] = None,
    ) -> RPCResponse:
        """Returns all accounts owned by the provided program Pubkey.

        :param pubkey: Pubkey of program, as base-58 encoded string or PublicKey object
        :param encoding: (optional) encoding for the returned Transaction, either jsonParsed",
            "base58" (slow), or "base64". If parameter not provided, the default encoding is JSON.
        :param data_slice: limit the returned account data using the provided `offset`: <usize> and
            `length`: <usize> fields; only available for "base58" or "base64" encoding.
        :param filter_opts: filter results using various
            `filter objects <https://docs.solana.com/apps/jsonrpc-api#filters/>`_;
            account must meet all filter criteria to be included in results.

        >>> solana_client = Client("http://localhost:8899")
        >>> filter_opts = {"memcmp": {"offset": 4, "bytes": "3Mc6vR"}}
        >>> solana_client.get_program_accounts("4Nd1mBQtrMJVYVfKf2PJy9NZUZdTAsp7D4xWLs4gDB4T", data_size=17, filter_opts=filter_opts) # doctest: +SKIP
        {'jsonrpc': "2.0",
         'result' :[{
            'account' :{
                 'data' :'2R9jLfiAQ9bgdcw6h8s44439',
                 'executable' :false,
                 'lamports' :15298080,
                 'owner' :'4Nd1mBQtrMJVYVfKf2PJy9NZUZdTAsp7D4xWLs4gDB4T',
                 'rentEpoch' :28},
            'pubkey' :'CxELquR1gPP8wHe33gZ4QxqGB3sZ9RSwsJ2KshVewkFY'}],
         'id' :1}
        """  # noqa: E501 # pylint: disable=line-too-long
        opts: Dict[str, List[Any]] = {"filters": []}
        if data_size:
            opts["filters"].append({"dataSize": data_size})
        if filter_opts:
            opts["filters"].append(filter_opts)
        if encoding:
            opts["encoding"].append(encoding)

        return self._provider.make_request(RPCMethod("getProgramAccounts"), str(pubkey), opts)

    def get_recent_blockhash(self) -> RPCResponse:
        """Returns a recent block hash from the ledger.

        Response also includes a fee schedule that can be used to compute the cost
        of submitting a transaction using it.

        >>> solana_client = Client("http://localhost:8899")
        >>> solana_client.get_recent_blockhash() # doctest: +SKIP
        {'jsonrpc': '2.0',
         'result': {'context': {'slot': 1637},
          'value': {'blockhash': 'EALChog1mXQ9nEgEUQpWAtmA5UueUZvZiL16ZivmR7eb',
           'feeCalculator': {'lamportsPerSignature': 5000}}},
         'id': 2}
        """
        return self._provider.make_request(RPCMethod("getRecentBlockhash"))

    def get_signature_statuses(
        self, signatures: List[Union[str, bytes]], search_transaction_history: bool = False
    ) -> RPCResponse:
        """Returns the statuses of a list of signatures.

        Unless the `searchTransactionHistory` configuration parameter is included, this method only
        searches the recent status cache of signatures, which retains statuses for all active slots plus
        `MAX_RECENT_BLOCKHASHES` rooted slots.

        :param signatures: An array of transaction signatures to confirm.
        :param search_transaction_history: If true, a Solana node will search its ledger cache for
            any signatures not found in the recent status cache

        >>> solana_client = Client("http://localhost:8899")
        >>> signatures = [
        ...     "5VERv8NMvzbJMEkV8xnrLkEaWRtSz9CosKDYjCJjBRnbJLgp8uirBgmQpjKhoR4tjF3ZpRzrFmBV6UjKdiSZkQUW",
        ...     "5j7s6NiJS3JAkvgkoc18WVAsiSaci2pxB2A6ueCJP4tprA2TFg9wSyTLeYouxPBJEMzJinENTkpA52YStRW5Dia7"]
        >>> solana_client.get_signature_statuses(signatures) # doctest: +SKIP
        {'jsonrpc': '2.0',
         'result': {
            'context': {'slot':82},
            'value': [{
                'slot': 72,
                'confirmations': 10,
                'err': null,
                'status': {'Ok': null}}, null]},
         'id': 1}
        """
        base58_sigs: List[str] = []
        for sig in signatures:
            if isinstance(sig, str):
                base58_sigs.append(b58encode(b58decode(sig)).decode("utf-8"))
            else:
                base58_sigs.append(b58encode(sig).decode("utf-8"))
        print(base58_sigs)
        return self._provider.make_request(
            RPCMethod("getSignatureStatuses"), base58_sigs, {"searchTransactionHistory": search_transaction_history}
        )

    def get_slot(self) -> RPCResponse:
        """Returns the current slot the node is processing.

        >>> solana_client = Client("http://localhost:8899")
        >>> solana_client.get_slot() # doctest: +SKIP
        {'jsonrpc': '2.0', 'result': 7515, 'id': 1}
        """
        return self._provider.make_request(RPCMethod("getSlot"))

    def get_slot_leader(self) -> RPCResponse:
        """Returns the current slot leader.

        >>> solana_client = Client("http://localhost:8899")
        >>> solana_client.get_slot_leader() # doctest: +SKIP
        {'jsonrpc': '2.0',
         'result': 'EWj2cuEuVhi7RX81cnAY3TzpyFwnHzzVwvuTyfmxmhs3',
         'id': 1}
        """
        return self._provider.make_request(RPCMethod("getSlotLeader"))

    def get_stake_activation(self, pubkey: Union[PublicKey, str], epoch: Optional[int] = None):
        """Returns epoch activation information for a stake account.

        :param pubkey: Pubkey of stake account to query, as base-58 encoded string or PublicKey object
        :param epoch: (optional) epoch for which to calculate activation details. If parameter not provided,
            defaults to current epoch

        >>> solana_client = Client("http://localhost:8899")
        >>> solana_client.get_stake_activation() # doctest: +SKIP
        {'jsonrpc': '2.0','result': {'active': 124429280, 'inactive': 73287840, 'state': 'activating'}, 'id': 1}}
        """
        opts = {}
        if epoch:
            opts["epoch"] = epoch

        return self._provider.make_request(RPCMethod("getStakeActivation"), str(pubkey), opts)

    def get_supply(self) -> RPCResponse:
        """Returns information about the current supply.

        >>> solana_client = Client("http://localhost:8899")
        >>> solana_client.get_supply() # doctest: +SKIP
        {'jsonrpc': '2.0',
         'result': {'context': {'slot': 3846},
          'value': {'circulating': 683635192454157660,
           'nonCirculating': 316364808037127120,
           'nonCirculatingAccounts': ['ETfDYz7Cg5p9SDFmdpRerjBN5puKK7xydEBZZGM2V4Ay',
            '7cKxv6UznFoWRuJkgw5bWj5rp5PiKTcXZeEaLqyd3Bbm',
            'CV7qh8ZoqeUSTQagosGpkLptXoojf9yCszxkRx1jTD12',
            'FZ9S7X9jMbCaMyJjRfSoBhFyarUMVwvx7HWRe4LnZHsg',
             ...]
           'total': 1000000000491284780}},
         'id': 1}
        """
        return self._provider.make_request(RPCMethod("getSupply"))

    def get_token_account_balance(self, pubkey: Union[str, PublicKey]):
        """Returns the token balance of an SPL Token account (UNSTABLE).

        :param pubkey: Pubkey of Token account to query, as base-58 encoded string or PublicKey object.

        >>> solana_client = Client("http://localhost:8899")
        >>> solana_client.get_token_account_balance("7fUAJdStEuGbc3sM84cKRL6yYaaSstyLSU4ve5oovLS7") # doctest: +SKIP
        {'jsonrpc': '2.0','result': {
            'context': {'slot':1114},
            'value': {
                'uiAmount': 98.64,
                'amount': '9864',
                'decimals': 2},
         'id' :1}
        """
        return self._provider.make_request(RPCMethod("getTokenAccountBalance"), str(pubkey))

    def get_token_accounts_by_delegate(self) -> RPCResponse:
        """Returns all SPL Token accounts by approved Delegate (UNSTABLE)."""
        raise NotImplementedError("get_token_account_by_delegate not implemented")

    def get_token_accounts_by_owner(self) -> RPCResponse:
        """Returns all SPL Token accounts by token owner (UNSTABLE)."""
        raise NotImplementedError("get_token_account_by_owner not implemented")

    def get_token_largest_accounts(self, pubkey: Union[PublicKey, str]) -> RPCResponse:
        """Returns the 20 largest accounts of a particular SPL Token type (UNSTABLE)."""
        raise NotImplementedError("get_token_largbest_accounts not implemented")

    def get_token_supply(self, pubkey: Union[PublicKey, str]) -> RPCResponse:
        """Returns the total supply of an SPL Token type(UNSTABLE)."""
        raise NotImplementedError("get_token_supply not implemented")

    def get_transaction_count(self) -> RPCResponse:
        """Returns the current Transaction count from the ledger.

        >>> solana_client = Client("http://localhost:8899")
        >>> solana_client.get_transaction_count() # doctest: +SKIP
        {'jsonrpc': '2.0', 'result': 4554, 'id': 1}
        """
        return self._provider.make_request(RPCMethod("getTransactionCount"))

    def get_minimum_ledger_slot(self) -> RPCResponse:
        """Returns the lowest slot that the node has information about in its ledger.

        This value may increase over time if the node is configured to purge older ledger data.

        >>> solana_client = Client("http://localhost:8899")
        >>> solana_client.get_minimum_ledger_slot() # doctest: +SKIP
        {'jsonrpc': '2.0', 'result': 1234, 'id': 1}
        """
        return self._provider.make_request(RPCMethod("minimumLedgerSlot"))

    def get_version(self) -> RPCResponse:
        """Returns the current solana versions running on the node.

        >>> solana_client = Client("http://localhost:8899")
        >>> solana_client.get_version() # doctest: +SKIP
        {'jsonrpc': '2.0', 'result': {'solana-core': '1.4.0 5332fcad'}, 'id': 1}
        """
        return self._provider.make_request(RPCMethod("getVersion"))

    def request_airdrop(self, pubkey: Union[PublicKey, str], lamports: int) -> RPCResponse:
        """Requests an airdrop of lamports to a Pubkey.

        :param pubkey: Pubkey of account to receive lamports, as base-58 encoded string or public key object.
        :param lamports: Amout of lamports.

        >>> from solana.publickey import PublicKey
        >>> solana_client = Client("http://localhost:8899")
        >>> solana_client.request_airdrop(PublicKey(1), 10000) # doctest: +SKIP
        {'jsonrpc': '2.0',
         'result': 'uK6gbLbhnTEgjgmwn36D5BRTRkG4AT8r7Q162TLnJzQnHUZVL9r6BYZVfRttrhmkmno6Fp4VQELzL4AiriCo61U',
         'id': 1}
        """
        return self._provider.make_request(RPCMethod("requestAirdrop"), str(pubkey), lamports)

    def send_raw_transaction(self, txn: Union[bytes, str, Transaction]) -> RPCResponse:
        """Send a transaction that has already been signed and serialized into the wire format.

        :param txn: Fully-signed Transaction object, a fully sign transaction in wire format,
            or a fully transaction as base-58 encoded string.

        >>> solana_client = Client("http://localhost:8899")
        >>> full_signed_tx_str = (
        ...     "4hXTCkRzt9WyecNzV1XPgCDfGAZzQKNxLXgynz5QDuWWPSAZBZSHptvWRL3BjCvzUXRdKvHL2b7yGrRQcWyaqsaBCncVG7BFggS8w9snUts67BSh3EqKpXLUm5UMHfD7ZBe9GhARjbNQMLJ1QD3Spr6oMTBU6EhdB4RD8CP2xUxr2u3d6fos36PD98XS6oX8TQjLpsMwncs5DAMiD4nNnR8NBfyghGCWvCVifVwvA8B8TJxE1aiyiv2L429BCWfyzAme5sZW8rDb14NeCQHhZbtNqfXhcp2tAnaAT")
        >>> solana_client.send_raw_transaction(full_signed_tx_str)  # doctest: +SKIP
        {'jsonrpc': '2.0',
         'result': 'CMwyESM2NE74mghfbvsHJDERF7xMYKshwwm6VgH6GFqXzx8LfBFuP5ruccumfhTguha6seUHPpiHzzHUQXzq2kN',
         'id': 1}
        """  # noqa: E501 # pylint: disable=line-too-long
        if isinstance(txn, Transaction):
            wire_format = b58encode(txn.serialize()).decode("utf-8")
        elif isinstance(txn, bytes):
            wire_format = b58encode(txn).decode("utf-8")
        else:
            wire_format = txn

        return self._provider.make_request(RPCMethod("sendTransaction"), wire_format)

    def send_transaction(self, txn: Transaction, *signers: Account) -> RPCResponse:
        """Send a transaction.

        :param txn: Transaction object.
        :param signers: Signers to sign the transaction

        >>> from solana.account import Account
        >>> from solana.system_program import TransferParams, transfer
        >>> sender, reciever = Account(1), Account(2)
        >>> tx = transfer(TransferParams(
        ...     from_pubkey=sender.public_key(), to_pubkey=reciever.public_key(), lamports=1000))
        >>> solana_client = Client("http://localhost:8899")
        >>> solana_client.send_transaction(tx, sender) # doctest: +SKIP
        {'jsonrpc': '2.0',
         'result': '236zSA5w4NaVuLXXHK1mqiBuBxkNBu84X6cfLBh1v6zjPrLfyECz4zdedofBaZFhs4gdwzSmij9VkaSo2tR5LTgG',
         'id': 12}
        """
        try:
            # TODO: Cache recent blockhash
            blockhash_resp = self.get_recent_blockhash()
            if not blockhash_resp["result"]:
                raise RuntimeError("failed to get recent blockhash")
            txn.recent_blockhash = Blockhash(blockhash_resp["result"]["value"]["blockhash"])
        except Exception as err:
            raise RuntimeError("failed to get recent blockhash") from err

        txn.sign(*signers)
        wire_format = b58encode(txn.serialize()).decode("utf-8")
        return self._provider.make_request(RPCMethod("sendTransaction"), wire_format)

    def simulate_transaction(self, txn: Union[bytes, str, Transaction], signer_verify: bool = False) -> RPCResponse:
        """Simulate sending a transaction.

        :param txn: a Transaction object, a transaction in wire format, or a transaction as base-58 encoded string
            The transaction must have a valid blockhash, but is not required to be signed
        :param signer_verify: if true the transaction signatures will be verified (default: false)

        >>> solana_client = Client("http://localhost:8899")
        >>> tx_str = (
        ...     "4hXTCkRzt9WyecNzV1XPgCDfGAZzQKNxLXgynz5QDuWWPSAZBZSHptvWRL3BjCvzUXRdKvHL2b7yGrRQcWyaqsaBCncVG7BFggS8w9snUts67BSh3EqKpXLUm5UMHfD7ZBe9GhARjbNQMLJ1QD3Spr6oMTBU6EhdB4RD8CP2xUxr2u3d6fos36PD98XS6oX8TQjLpsMwncs5DAMiD4nNnR8NBfyghGCWvCVifVwvA8B8TJxE1aiyiv2L429BCWfyzAme5sZW8rDb14NeCQHhZbtNqfXhcp2tAnaAT")
        >>> solana_client.simulate_transaction(tx_str)  # doctest: +SKIP
        {'jsonrpc' :'2.0',
         'result': {'context': {'slot': 218},
         'value': {
             'err': null,
             'logs': ['BPF program 83astBRguLMdt2h5U1Tpdq5tjFoJ6noeGwaY3mDLVcri success']},
         'id':1}
        """  # noqa: E501 # pylint: disable=line-too-long
        if isinstance(txn, Transaction):
            try:
                b58decode(str(txn.recent_blockhash))
            except Exception as err:
                raise ValueError("transaction must have a valid blockhash") from err

            wire_format = b58encode(txn.serialize()).decode("utf-8")
        elif isinstance(txn, bytes):
            wire_format = b58encode(txn).decode("utf-8")
        else:
            wire_format = txn
        return self._provider.make_request(RPCMethod("simulateTransaction"), wire_format, {"sigVerify": signer_verify})

    def set_log_filter(self, log_filter: str) -> RPCResponse:
        """Sets the log filter on the validator.

        :param log_filter: The new log filter to use.

        >>> solana_client = Client("http://localhost:8899")
        >>> solana_client.set_log_filter("solana_core=debug") # doctest: +SKIP
        {'jsonrpc': '2.0', 'result': None, 'id': 1}
        """
        return self._provider.make_request(RPCMethod("setLogFilter"), log_filter)

    def validator_exit(self) -> RPCResponse:
        """Request to have the validator exit.

        Validator must have booted with RPC exit enabled (`--enable-rpc-exit` parameter).

        >>> solana_client = Client("http://localhost:8899")
        >>> solana_client.validator_exit() # doctest: +SKIP
        {'jsonrpc': '2.0', 'result': true, 'id': 1}
        """
        return self._provider.make_request(RPCMethod("validatorExit"))<|MERGE_RESOLUTION|>--- conflicted
+++ resolved
@@ -17,29 +17,9 @@
 class Client:  # pylint: disable=too-many-public-methods
     """Client class."""
 
-<<<<<<< HEAD
-    def __init__(self, endpoint: Optional[str] = None, client_type: str = HTTP):
-        """Init API client.
-
-        :param endpoint: URL to the fullnode JSON RPC endpoint
-        :param client_type: Type of RPC client:
-
-            - `solana.rpc.api.HTTP` or "http" to specify for HTTP client.
-
-            - `solana.rpc.api.WEBSOCKET` or "ws" to specify for webscoket client.
-        """
-        if client_type == WEBSOCKET:
-            self._type = WEBSOCKET
-            self._provider = websocket.Provider(endpoint_uri=endpoint)
-        else:
-            # Default to http provider, if no endpoint type is provided.
-            self._type = HTTP
-            self._provider = http.HTTPProvider(endpoint)
-=======
     def __init__(self, endpoint: Optional[str] = None):
         """Init API client."""
         self._provider = http.HTTPProvider(endpoint)
->>>>>>> 3b7b0cd0
 
     def is_connected(self) -> bool:
         """Health check.
@@ -827,4 +807,163 @@
         >>> solana_client.validator_exit() # doctest: +SKIP
         {'jsonrpc': '2.0', 'result': true, 'id': 1}
         """
-        return self._provider.make_request(RPCMethod("validatorExit"))+        return self._provider.make_request(RPCMethod("validatorExit"))
+
+
+class WebSocketClient:
+    """Websocket client class."""
+
+    def __init__(self, endpoint: Optional[str] = None):
+        """Init API client for websocket."""
+        self._provider = websocket.Provider(endpoint)
+
+    def account_subscribe(self, pubkey: Union[PublicKey, str]) -> RPCResponse:
+        """Subscribe to an account to receive when lamports change.
+
+        param pubkey: Pubkey of account to receive lamports, as base-58 encoded string or public key object.
+
+        >>> from solana.publickey import PublicKey
+        >>> solana_client = WebSocketClient("ws://localhost:8900")
+        >>> solana_client.account_subscribe(PublicKey(1)) # doctest: +SKIP
+        {'jsonrpc': '2.0', 'result': 1, 'id': 1}
+        """
+        return self._provider.make_request(RPCMethod("accountSubscribe"), str(pubkey))
+
+    def account_unsubscribe(self, account_id: int) -> RPCResponse:
+        """Unsubscribe from account change notifications.
+
+        param account_id: id of account Subscription to cancel
+
+        >>> solana_client = WebSocketClient("ws://localhost:8900")
+        >>> out = solana_client.account_subscribe(PublicKey(1))
+        >>> account_id = out['result']
+        >>> solana_client.account_unsubscribe(account_id) #doctest: +SKIP
+        {'jsonrpc': '2.0', 'result': True, 'id': 3}
+        """
+        return self._provider.make_request(RPCMethod("accountUnsubscribe"), account_id)
+
+    def program_subscribe(self, pubkey: Union[PublicKey, str]) -> RPCResponse:
+        """Subscribe to a program to receive notifications when lamports or data changes.
+
+        param pubkey: Pubkey of account to receive lamports, as base-58 encoded string or public key object.
+        >>> solana_client = WebSocketClient("ws://localhost:8900")
+        >>> solana_client.program_subscribe(PublicKey(1))
+        {'jsonrpc': '2.0', 'result': 3, 'id': 4}
+        """
+        return self._provider.make_request(RPCMethod("programSubscribe"), str(pubkey))
+
+    def program_unsubscribe(self, account_id: int) -> RPCResponse:
+        """Unsubscribe from account change notifications.
+
+        param account_id: id of account Subscription to cancel
+
+        >>> solana_client = WebSocketClient("ws://localhost:8900")
+        >>> out = solana_client.program_subscribe(PublicKey(1))
+        >>> account_id = out['result']
+        >>> solana_client.program_unsubscribe(account_id) #doctest: +SKIP
+        {'jsonrpc': '2.0', 'result': True, 'id': 6}
+        """
+        return self._provider.make_request(RPCMethod("programUnsubscribe"), account_id)
+
+    def signature_subscribe(self, pubkey: Union[PublicKey, str]) -> RPCResponse:
+        """Subscribe to a transaction signature to receive notification.
+
+        When the transaction is confirmed On signatureNotification, the subscription is automatically cancelled.
+
+        param pubkey: Transaction Signature, as base-58 encoded string
+
+        >>> solana_client = WebSocketClient("ws://localhost:8900")
+        >>> solana_client.signature_subscribe('
+        2EBVM6cB8vAAD93Ktr6Vd8p67XPbQzCJX47MpReuiCXJAtcjaxpvWpcg9Ege1Nr5Tk3a2GFrByT7WPBjdsTycY9b') #doctest: +SKIP
+        {'jsonrpc': '2.0', 'result': 5, 'id': 7}
+        """
+        return self._provider.make_request(RPCMethod("signatureSubscribe"), pubkey)
+
+    def signature_unsubscribe(self, subscription_id: int) -> RPCResponse:
+        """Unsubscribe from signature confirmation notification.
+
+        param account_id: id of Subscription to cancel
+
+        >>> solana_client = WebSocketClient("ws://localhost:8900")
+        >>> out = solana_client.signature_subscribe('
+        2EBVM6cB8vAAD93Ktr6Vd8p67XPbQzCJX47MpReuiCXJAtcjaxpvWpcg9Ege1Nr5Tk3a2GFrByT7WPBjdsTycY9b')
+        >>> id = out['result']
+        >>> solana_client.signature_unsubscribe(id) #doctest: +SKIP
+        {'jsonrpc': '2.0', 'result': True, 'id': 9}
+        """
+        return self._provider.make_request(RPCMethod("signatureUnsubscribe"), subscription_id)
+        # def get_account_info(self, pubkey: Union[PublicKey, str]) -> RPCResponse:
+        # return self._provider.make_request(RPCMethod("getAccountInfo"), str(pubkey))
+        # def get_account_info(self, pubkey: Union[PublicKey, str]) -> RPCResponse:
+        # return self._provider.make_request(RPCMethod("getAccountInfo"), str(pubkey))
+
+    def slot_subscribe(self) -> RPCResponse:
+        """Subscribe to receive notification anytime a slot is processed by the validator.
+
+        >>> solana_client = WebSocketClient("ws://localhost:8900")
+        >>> solana_cllient.slot_subscribe() #doctest: +SKIP
+        {'jsonrpc': '2.0', 'result': 7, 'id': 10}
+        """
+        return self._provider.make_request(RPCMethod("slotSubscribe"))
+
+    def slot_unsubscribe(self, subscription_id: int) -> RPCResponse:
+        """Unsubscribe from slot.
+
+        param subscription_id: id of sub to cancel
+
+        >>> solana_client = WebSocketClient("ws://localhost:8900")
+        >>> solana_client.slot_unsubscribe(solana_client.slot_subscribe()['result']) #doctest: +SKIP
+        {'jsonrpc': '2.0', 'result': True, 'id': 12}
+        """
+        return self._provider.make_request(RPCMethod("slotUnsubscribe"), subscription_id)
+
+    def root_subscribe(self) -> RPCResponse:
+        """Subscribe to receive notification anytime a new root is set by the validator.
+
+        >>> solana_client = WebSocketClient("ws://localhost:8900")
+        >>> solana_client.root_subscribe() #doctest: +SKIP
+            {'jsonrpc': '2.0', 'result': 34, 'id': 13}
+        """
+        return self._provider.make_request(RPCMethod("rootSubscribe"))
+
+    def root_unsubscribe(self, subscription_id: int) -> RPCResponse:
+        """Unsubscribe from root notifications.
+
+        param subscription_id: id of sub to cancel
+
+        >>> solana_client = WebSocketClient("ws://localhost:8900")
+        >>> solana_client.root_unsubscribe(solana_client.root(subscribe)['result']) #doctest: +SKIP
+        {'jsonrpc': '2.0', 'result': True, 'id': 14}
+
+        """
+        return self._provider.make_request(RPCMethod("rootUnsubscribe"), subscription_id)
+
+    def vote_subscribe(self) -> RPCResponse:
+        """Subscribe to receive notification anytime a new vote is observed in gossip.
+
+        >>> solana_client = WebSocketClient("ws://localhost:8900")
+        >>> solana_client.vote_subscribe() #doctest: +SKIP
+        {'jsonrpc': '2.0', 'result': True, 'id': 15}
+
+        """
+        return self._provider.make_request(RPCMethod("voteSubscribe"))
+
+    def vote_unsubscribe(self, subscription_id: int) -> RPCResponse:
+        """Unsubscribe from vote notifications.
+
+        param subscription_id: id of sub to cancel
+
+        >>> solana_client = WebSocketClient("ws://localhost:8900")
+        >>> solana_client.vote_unsubscribe(solana_client.vote_subscribe()['result']) #doctest: +SKIP
+        {'jsonrpc': '2.0', 'result': True, 'id': 19}
+        """
+        return self._provider.make_request(RPCMethod("voteUnsubscribe"), subscription_id)
+
+    def is_connected(self) -> bool:
+        """Health check.
+
+        >>> solana_client = Client("http://localhost:8900")
+        >>> solana_client.is_connected() # doctest: +SKIP
+        True
+        """
+        return self._provider.is_connected()